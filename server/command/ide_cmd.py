#!/usr/bin/env python3
import os
import json
import jedi
import time
import asyncio
import threading
import subprocess
from tornado.ioloop import IOLoop
from jedi import __version__ as jedi_version
from packaging.version import Version
from .utils import convert_path
from .resource import *
from .response import response
from .error_handler import EducationalErrorHandler
from .interactive_thread import InteractiveSubProgramThread
from .simple_interactive_thread import SimpleInteractiveThread
from .pty_interactive_thread import PTYInteractiveThread
from .working_simple_thread import WorkingSimpleThread
from .working_input_thread import WorkingInputThread
from .repl_thread import PythonREPLThread
from .hybrid_repl_thread import HybridREPLThread
from .bug_report_handler import handle_bug_report
from common.config import Config
from common.file_storage import file_storage

PROJECT_IS_EXIST = -1
PROJECT_IS_NOT_EXIST = -2

DIR_IS_EXIST = -11
DIR_IS_NOT_EXIST = -12

FILE_IS_EXIST = -21
FILE_IS_NOT_EXIST = -22

jedi_is_gt_17 = Version(jedi_version) >= Version("0.17.0")

# Use file_storage for persistent storage
ide_base = file_storage.ide_base
if not os.path.exists(ide_base):
    os.makedirs(ide_base)

# Ensure default folders exist
default_folders = ["Local", "Lecture Notes"]
for folder_name in default_folders:
    folder_path = os.path.join(ide_base, folder_name)
    if not os.path.exists(folder_path):
        os.makedirs(folder_path)
        # Create .config file for the folder
        config_path = os.path.join(folder_path, ".config")
        config_data = {
            "type": "python",
            "expendKeys": [],
            "openList": [],
            "selectFilePath": "",
            "lastAccessTime": time.time(),
            "protected": folder_name in ["Lecture Notes"],  # Mark as protected
        }
        with open(config_path, "w") as f:
            json.dump(config_data, f, indent=4)


class IdeCmd(object):
    def __init__(self):
        pass

    async def ide_list_projects(self, client, cmd_id, data):
        ide_path = file_storage.ide_base
        code, projects = list_projects(ide_path)
        await response(client, cmd_id, code, projects)

    async def ide_get_project(self, client, cmd_id, data):
        prj_name = data.get("projectName")
        prj_path = os.path.join(file_storage.ide_base, prj_name)
        code, project = get_project(prj_path)
        await response(client, cmd_id, code, project)

    async def ide_create_project(self, client, cmd_id, data):
        prj_name = data.get("projectName")
        prj_path = os.path.join(file_storage.ide_base, prj_name)
        code, _ = create_project(
            prj_path,
            config_data={"type": "python", "expendKeys": ["/"], "openList": ["/main.py"], "selectFilePath": "/main.py"},
        )
        if code == 0:
            # Create main.py with comprehensive boilerplate code
            boilerplate_code = '''#!/usr/bin/env python3
"""
Welcome to Python Programming!

This is your first Python program. 
Let's start with the basics.
"""

# First, let's learn about printing output
print("Hello, World!")
print("Welcome to Python programming!")
print()  # This prints an empty line

# Variables and basic data types
name = "Student"  # String (text)
age = 20  # Integer (whole number)
gpa = 3.5  # Float (decimal number)
is_student = True  # Boolean (True/False)

# Printing variables
print(f"Name: {name}")
print(f"Age: {age}")
print(f"GPA: {gpa}")
print(f"Is a student: {is_student}")
print()

# Basic arithmetic operations
x = 10
y = 3

print("Basic Math Operations:")
print(f"{x} + {y} = {x + y}")  # Addition
print(f"{x} - {y} = {x - y}")  # Subtraction
print(f"{x} * {y} = {x * y}")  # Multiplication
print(f"{x} / {y} = {x / y}")  # Division
print(f"{x} // {y} = {x // y}")  # Integer division
print(f"{x} % {y} = {x % y}")  # Modulo (remainder)
print(f"{x} ** {y} = {x ** y}")  # Exponentiation
print()

# Getting user input
# Uncomment the lines below to try user input:
# user_name = input("What's your name? ")
# print(f"Nice to meet you, {user_name}!")

# Lists (arrays)
fruits = ["apple", "banana", "orange"]
print("Fruits list:", fruits)
print("First fruit:", fruits[0])
print("Number of fruits:", len(fruits))
print()

# Conditional statements
score = 85
print(f"Score: {score}")

if score >= 90:
    print("Grade: A")
elif score >= 80:
    print("Grade: B")
elif score >= 70:
    print("Grade: C")
else:
    print("Grade: F")
print()

# Loops
print("Counting from 1 to 5:")
for i in range(1, 6):
    print(f"  {i}")

print("\\nFruits in our list:")
for fruit in fruits:
    print(f"  - {fruit}")

# Functions
def greet(name):
    """A simple greeting function"""
    return f"Hello, {name}!"

def add_numbers(a, b):
    """Add two numbers and return the result"""
    return a + b

# Using our functions
print("\\nUsing functions:")
message = greet("Python Learner")
print(message)

result = add_numbers(15, 27)
print(f"15 + 27 = {result}")

# Your turn!
# Try modifying this code:
# 1. Change the values of variables
# 2. Add new items to the fruits list
# 3. Create your own function
# 4. Uncomment the input lines to make it interactive

print("\\n" + "="*50)
print("Happy coding! 🐍")
print("="*50)
'''
            write(os.path.join(prj_path, "main.py"), boilerplate_code)
        await response(client, cmd_id, code, _)

    async def ide_delete_project(self, client, cmd_id, data):
        prj_name = data.get("projectName")
        prj_path = os.path.join(file_storage.ide_base, prj_name)
        code, _ = delete(prj_path)
        await response(client, cmd_id, code, _)

    async def ide_rename_project(self, client, cmd_id, data):
        old_name = data.get("oldName")

        # Check if project is protected
        protected_projects = ["Lecture Notes"]
        if old_name in protected_projects:
            await response(client, cmd_id, -1, f"Cannot rename protected folder: {old_name}")
            return

        old_path = os.path.join(file_storage.ide_base, old_name)
        new_name = data.get("newName")
        new_path = os.path.join(file_storage.ide_base, new_name)
        code, _ = rename(old_path, new_path)
        await response(client, cmd_id, code, _)

    async def ide_save_project(self, client, cmd_id, data):
        prj_name = data.get("projectName")
        prj_path = os.path.join(file_storage.ide_base, prj_name)
        code, _ = save_project(prj_path, data)
        await response(client, cmd_id, code, _)

    async def ide_create_file(self, client, cmd_id, data):
        prj_name = data.get("projectName")
        prj_path = os.path.join(file_storage.ide_base, prj_name)
        parent_path = convert_path(data.get("parentPath"))
        file_name = data.get("fileName")
        file_path = os.path.join(prj_path, parent_path, file_name)
        code, _ = write_project_file(prj_path, file_path, "")
        await response(client, cmd_id, code, _)

    async def ide_write_file(self, client, cmd_id, data):
        prj_name = data.get("projectName")
        prj_path = os.path.join(file_storage.ide_base, prj_name)
        file_path = os.path.join(prj_path, convert_path(data.get("filePath")))
        file_data = data.get("fileData")
        code, _ = write_project_file(prj_path, file_path, file_data)
        if data.get("complete", False):
            line = data.get("line", None)
            column = data.get("column", None)
            line = line + 1 if line is not None else line
            completions = set()
            if jedi_is_gt_17:
                script = jedi.api.Script(
                    code=file_data, path=file_path, project=jedi.api.Project(file_path, added_sys_path=[])
                )
                for completion in script.complete(line=line, column=column):
                    completions.add(completion.name)
            else:
                script = jedi.api.Script(source=file_data, line=line, column=column, path=file_path)
                completions = set()
                for completion in script.completions():
                    completions.add(completion.name)
            await response(client, cmd_id, 0, list(completions))
        else:
            await response(client, cmd_id, code, _)

    async def ide_get_file(self, client, cmd_id, data):
        prj_name = data.get("projectName")
        prj_path = os.path.join(file_storage.ide_base, prj_name)
        file_path = os.path.join(prj_path, convert_path(data.get("filePath")))

        # Check if binary file requested
        is_binary = data.get("binary", False)
        if is_binary:
            from .resource import get_project_file_binary

            code, file_data = get_project_file_binary(prj_path, file_path)
            if code == 0:
                await response(client, cmd_id, code, {"content": file_data, "binary": True})
            else:
                await response(client, cmd_id, code, file_data)
        else:
            code, file_data = get_project_file(prj_path, file_path)
            await response(client, cmd_id, code, file_data)

    async def ide_delete_file(self, client, cmd_id, data):
        prj_name = data.get("projectName")
        prj_path = os.path.join(file_storage.ide_base, prj_name)
        file_path = os.path.join(prj_path, convert_path(data.get("filePath")))
        code, _ = delete_project_file(prj_path, file_path)
        await response(client, cmd_id, code, _)

    async def ide_rename_file(self, client, cmd_id, data):
        prj_name = data.get("projectName")
        prj_path = os.path.join(file_storage.ide_base, prj_name)
        old_path_input = data.get("oldPath")
        new_name = data.get("newName")

        # Debug logging
        print(f"[RENAME_FILE] Project: {prj_name}")
        print(f"[RENAME_FILE] Old path input: {old_path_input}")
        print(f"[RENAME_FILE] New name: {new_name}")

        old_path = os.path.join(prj_path, convert_path(old_path_input))
        new_path = os.path.join(os.path.dirname(old_path), new_name)

        print(f"[RENAME_FILE] Full old path: {old_path}")
        print(f"[RENAME_FILE] Full new path: {new_path}")
        print(f"[RENAME_FILE] Old path exists: {os.path.exists(old_path)}")
        print(f"[RENAME_FILE] New path exists: {os.path.exists(new_path)}")

        code, error_msg = rename_project_file(prj_path, old_path, new_path)

        print(f"[RENAME_FILE] Result code: {code}, error: {error_msg}")

        if code != 0:
            # Send error message with details
            await response(client, cmd_id, code, f'Failed to rename: {error_msg or "Unknown error"}')
        else:
            await response(client, cmd_id, code, error_msg)

    async def ide_create_folder(self, client, cmd_id, data):
        print(f"\n========== SERVER: IDE_CREATE_FOLDER DEBUG ==========")
        print(f"Raw data received: {data}")

        prj_name = data.get("projectName")
        parent_path = convert_path(data.get("parentPath"))
        folder_name = data.get("folderName")
        is_root_creation = data.get("isRootCreation", False)

        print(f"Parsed values:")
        print(f"  prj_name: '{prj_name}'")
        print(f"  parent_path: '{parent_path}'")
        print(f"  folder_name: '{folder_name}'")
        print(f"  is_root_creation: {is_root_creation}")
        print(f"  file_storage.ide_base: '{file_storage.ide_base}'")
        print(f"  file_storage info: {file_storage.get_debug_info()}")

        # Check what exists in ide_base currently
        if os.path.exists(file_storage.ide_base):
            existing_items = os.listdir(file_storage.ide_base)
            print(f"  Current items in ide_base: {existing_items}")
        else:
            print(f"  ide_base does not exist!")

        # Handle root-level folder creation (same level as Local/ and Lecture Notes/)
        if is_root_creation:
            # Create folder directly in ide_base (root level) using resource.create()
            folder_path = os.path.join(file_storage.ide_base, folder_name)
            print(f"ROOT CREATION - folder_path: '{folder_path}'")
            print(f"ROOT CREATION - calling resource.create('{folder_path}')")
            code, _ = resource.create(folder_path)
        else:
            # Regular folder creation within a project
            # Only fallback to current project if not root creation
            if not prj_name:
                prj_name = client.curr_project_name
            prj_path = os.path.join(file_storage.ide_base, prj_name)
            folder_path = os.path.join(prj_path, parent_path, folder_name)
            print(f"REGULAR CREATION - prj_path: '{prj_path}'")
            print(f"REGULAR CREATION - folder_path: '{folder_path}'")
            print(f"REGULAR CREATION - calling create_project_folder('{prj_path}', '{folder_path}')")
            code, _ = create_project_folder(prj_path, folder_path)

        print(f"Creation result - code: {code}, message: {_}")
        print(f"================================================\n")
        await response(client, cmd_id, code, _)

    async def ide_delete_folder(self, client, cmd_id, data):
        prj_name = data.get("projectName")
        prj_path = os.path.join(file_storage.ide_base, prj_name)
        folder_path = os.path.join(prj_path, convert_path(data.get("folderPath")))
        code, _ = delete_project_file(prj_path, folder_path)
        await response(client, cmd_id, code, _)

    async def ide_rename_folder(self, client, cmd_id, data):
        prj_name = data.get("projectName")
        prj_path = os.path.join(file_storage.ide_base, prj_name)
        old_path = os.path.join(prj_path, convert_path(data.get("oldPath")))
        new_name = data.get("newName")
        new_path = os.path.join(os.path.dirname(old_path), new_name)
        code, _ = rename_project_file(prj_path, old_path, new_path)
        await response(client, cmd_id, code, _)

    async def ide_move_file(self, client, cmd_id, data):
        """Move a file from one location to another with proper permissions"""
        try:
            # Import secure file manager for permission checking
            from command.secure_file_manager import SecureFileManager

            prj_name = data.get("projectName")
            old_path_input = data.get("oldPath")
            new_path_input = data.get("newPath")
            username = getattr(client, "username", "unknown")
            role = getattr(client, "role", "student")

            print(f"[IDE_MOVE_FILE] User: {username}, Role: {role}")
            print(f"[IDE_MOVE_FILE] Project: {prj_name}")
            print(f"[IDE_MOVE_FILE] Old path: {old_path_input}")
            print(f"[IDE_MOVE_FILE] New path: {new_path_input}")

            # Validate inputs
            if not old_path_input or not new_path_input:
                await response(client, cmd_id, -1, "Missing old_path or new_path")
                return

            # Convert paths (handle leading slashes, backslashes)
            old_path_relative = convert_path(old_path_input)
            new_path_relative = convert_path(new_path_input)

            # Handle paths that might already include project context
            # If the path already starts with a project name, use it as-is
            # Otherwise, prepend the current project name
            if "/" in old_path_relative and old_path_relative.split("/")[0] in ["Local", "Lecture Notes"]:
                old_path_full = old_path_relative  # Path already includes project context
            else:
                old_path_full = f"{prj_name}/{old_path_relative}" if old_path_relative else prj_name

            if "/" in new_path_relative and new_path_relative.split("/")[0] in ["Local", "Lecture Notes"]:
                new_path_full = new_path_relative  # Path already includes project context
            else:
                new_path_full = f"{prj_name}/{new_path_relative}" if new_path_relative else prj_name

            print(f"[IDE_MOVE_FILE] Old path full: {old_path_full}")
            print(f"[IDE_MOVE_FILE] New path full: {new_path_full}")

            # Use secure file manager for permission validation
            secure_manager = SecureFileManager()

            # Check permissions for source path
            old_permission = secure_manager.validate_path(username, role, old_path_full)
            if not old_permission or old_permission == "read_only":
                print(f"[IDE_MOVE_FILE] Permission denied for source: {old_path_full}")
                await response(client, cmd_id, -1, "Permission denied for source file")
                return

            # Check permissions for destination path
            new_permission = secure_manager.validate_path(username, role, new_path_full)
            if not new_permission or new_permission == "read_only":
                print(f"[IDE_MOVE_FILE] Permission denied for destination: {new_path_full}")
                await response(client, cmd_id, -1, "Permission denied for destination")
                return

            # Get full filesystem paths using the corrected paths (not relative paths)
            ide_base_path = file_storage.ide_base
            old_full_path = os.path.join(ide_base_path, old_path_full)
            new_full_path = os.path.join(ide_base_path, new_path_full)

            print(f"[IDE_MOVE_FILE] Full old path: {old_full_path}")
            print(f"[IDE_MOVE_FILE] Full new path: {new_full_path}")

            # Check if source exists
            if not os.path.exists(old_full_path):
                await response(client, cmd_id, -1, "Source file not found")
                return

            # Check if destination already exists
            if os.path.exists(new_full_path):
                await response(client, cmd_id, -1, "Destination already exists")
                return

            # Create destination directory if needed
            os.makedirs(os.path.dirname(new_full_path), exist_ok=True)

            # Perform the move operation
            import shutil

            shutil.move(old_full_path, new_full_path)

            # Update database records
            try:
                from common.database import db_manager
                from command.file_sync import file_sync

                # Get user_id for database sync
                query = "SELECT id FROM users WHERE username = %s"
                users = db_manager.execute_query(query, (username,))
                user_id = users[0]["id"] if users else None

                if user_id:
                    # Remove old file record
                    file_sync._mark_file_deleted(user_id, old_path_full)
                    # Add new file record
                    file_sync._update_file_record(user_id, new_path_full, new_full_path)
                    print(f"[IDE_MOVE_FILE] Database updated for user_id: {user_id}")

            except Exception as db_error:
                print(f"[IDE_MOVE_FILE] Database update failed: {db_error}")
                # Move operation succeeded, but DB sync failed - log warning
                pass

            print(f"[IDE_MOVE_FILE] Successfully moved file")
            await response(client, cmd_id, 0, {"success": True, "message": "File moved successfully"})

        except Exception as e:
            print(f"[IDE_MOVE_FILE] Exception: {e}")
            import traceback

            traceback.print_exc()
            await response(client, cmd_id, -1, f"Move failed: {str(e)}")

    async def ide_move_folder(self, client, cmd_id, data):
        """Move a folder from one location to another with proper permissions"""
        try:
            # Import secure file manager for permission checking
            from command.secure_file_manager import SecureFileManager

            prj_name = data.get("projectName")
            old_path_input = data.get("oldPath")
            new_path_input = data.get("newPath")
            username = getattr(client, "username", "unknown")
            role = getattr(client, "role", "student")

            print(f"[IDE_MOVE_FOLDER] User: {username}, Role: {role}")
            print(f"[IDE_MOVE_FOLDER] Project: {prj_name}")
            print(f"[IDE_MOVE_FOLDER] Old path: {old_path_input}")
            print(f"[IDE_MOVE_FOLDER] New path: {new_path_input}")

            # Validate inputs
            if not old_path_input or not new_path_input:
                await response(client, cmd_id, -1, "Missing old_path or new_path")
                return

            # Convert paths (handle leading slashes, backslashes)
            old_path_relative = convert_path(old_path_input)
            new_path_relative = convert_path(new_path_input)

            # Handle paths that might already include project context
            # If the path already starts with a project name, use it as-is
            # Otherwise, prepend the current project name
            if "/" in old_path_relative and old_path_relative.split("/")[0] in ["Local", "Lecture Notes"]:
                old_path_full = old_path_relative  # Path already includes project context
            else:
                old_path_full = f"{prj_name}/{old_path_relative}" if old_path_relative else prj_name

            if "/" in new_path_relative and new_path_relative.split("/")[0] in ["Local", "Lecture Notes"]:
                new_path_full = new_path_relative  # Path already includes project context
            else:
                new_path_full = f"{prj_name}/{new_path_relative}" if new_path_relative else prj_name

            print(f"[IDE_MOVE_FOLDER] Old path full: {old_path_full}")
            print(f"[IDE_MOVE_FOLDER] New path full: {new_path_full}")

            # Use secure file manager for permission validation
            secure_manager = SecureFileManager()

            # Check permissions for source path
            old_permission = secure_manager.validate_path(username, role, old_path_full)
            if not old_permission or old_permission == "read_only":
                print(f"[IDE_MOVE_FOLDER] Permission denied for source: {old_path_full}")
                await response(client, cmd_id, -1, "Permission denied for source folder")
                return

            # Check permissions for destination path
            new_permission = secure_manager.validate_path(username, role, new_path_full)
            if not new_permission or new_permission == "read_only":
                print(f"[IDE_MOVE_FOLDER] Permission denied for destination: {new_path_full}")
                await response(client, cmd_id, -1, "Permission denied for destination")
                return

            # Get full filesystem paths using the corrected paths (not relative paths)
            ide_base_path = file_storage.ide_base
            old_full_path = os.path.join(ide_base_path, old_path_full)
            new_full_path = os.path.join(ide_base_path, new_path_full)

            print(f"[IDE_MOVE_FOLDER] Full old path: {old_full_path}")
            print(f"[IDE_MOVE_FOLDER] Full new path: {new_full_path}")

            # Check if source exists and is a directory
            if not os.path.exists(old_full_path):
                await response(client, cmd_id, -1, "Source folder not found")
                return

            if not os.path.isdir(old_full_path):
                await response(client, cmd_id, -1, "Source is not a folder")
                return

            # Check if destination already exists
            if os.path.exists(new_full_path):
                await response(client, cmd_id, -1, "Destination already exists")
                return

            # Prevent moving folder into itself
            if new_full_path.startswith(old_full_path + os.sep):
                await response(client, cmd_id, -1, "Cannot move folder into itself")
                return

            # Create parent directory if needed
            os.makedirs(os.path.dirname(new_full_path), exist_ok=True)

            # Perform the move operation
            import shutil

            shutil.move(old_full_path, new_full_path)

            # Update database records for all files in the moved folder
            try:
                from common.database import db_manager
                from command.file_sync import file_sync

                # Get user_id for database sync
                query = "SELECT id FROM users WHERE username = %s"
                users = db_manager.execute_query(query, (username,))
                user_id = users[0]["id"] if users else None

                if user_id:
                    # Re-sync the user's files to update all paths
                    file_sync.sync_user_files(user_id, username)
                    print(f"[IDE_MOVE_FOLDER] Database re-synced for user_id: {user_id}")

            except Exception as db_error:
                print(f"[IDE_MOVE_FOLDER] Database update failed: {db_error}")
                # Move operation succeeded, but DB sync failed - log warning
                pass

            print(f"[IDE_MOVE_FOLDER] Successfully moved folder")
            await response(client, cmd_id, 0, {"success": True, "message": "Folder moved successfully"})

        except Exception as e:
            print(f"[IDE_MOVE_FOLDER] Exception: {e}")
            import traceback

            traceback.print_exc()
            await response(client, cmd_id, -1, f"Move failed: {str(e)}")

    async def autocomplete_python(self, client, cmd_id, data):
        source = data.get("source")
        line = data.get("line", None)
        column = data.get("column", None)
        line = line + 1 if line is not None else line
        script = jedi.api.Script(source=source, line=line, column=column)
        completions = set()
        for completion in script.completions():
            completions.add(completion.name)
        await response(client, cmd_id, 0, list(completions))

    async def run_pip_command(self, client, cmd_id, data):
        command = data.get("command")
        if not isinstance(command, str) or not command:
            return await response(client, cmd_id, 1111, {"stdout": "pip command: {} error".format(command)})
        else:
            options = data.get("options", [])
            if not command.startswith("pip"):
                List = command.split(" ")
                if len(List) == 1:
                    cmd = [Config.PYTHON, "-u", "-m", "pip", List[0], " ".join(options)]
                elif len(List) > 1:
                    cmd = [Config.PYTHON, "-u", "-m", "pip", List[0]]
                    for op in List[1:]:
                        cmd.append(op)
                    if List[1] == "uninstall" and "-y" not in cmd:
                        cmd.append("-y")
                    # cmd = [Config.PYTHON, '-u', '-m', 'pip', List[0], '{} {}'.format(' '.join(List[1:]), ' '.join(options))]
                else:
                    return await response(client, cmd_id, 1111, "cmd error")
            else:
                List = command.split(" ")
                if len(List) == 2:
                    cmd = [Config.PYTHON, "-u", "-m", List[0], List[1], " ".join(options)]
                elif len(List) > 2:
                    cmd = [Config.PYTHON, "-u", "-m", List[0], List[1]]
                    for op in List[2:]:
                        cmd.append(op)
                    if List[1] == "uninstall" and "-y" not in cmd:
                        cmd.append("-y")
                    # cmd = [Config.PYTHON, '-u', '-m', List[0], List[1], '{} {}'.format(' '.join(List[2:]), ' '.join(options))]
                else:
                    return await response(client, cmd_id, 1111, "cmd error")
            client.handler_info.set_subprogram(cmd_id, SubProgramThread(cmd, cmd_id, client, asyncio.get_event_loop()))
            await response(client, cmd_id, 0, None)
            client.handler_info.start_subprogram(cmd_id)

    async def run_python_program(self, client, cmd_id, data):
        # Config.PYTHON
        prj_name = data.get("projectName")
        file_path_input = data.get("filePath", "")
        use_hybrid = data.get("hybrid", True)  # Default to hybrid mode
        username = data.get("username", "unknown")  # Get username from authenticated handler

        # Handle case where filePath already includes the project name
        if file_path_input.startswith(prj_name + "/"):
            # Remove the duplicate project name from the path
            file_path_input = file_path_input[len(prj_name) + 1 :]

        prj_path = os.path.join(file_storage.ide_base, prj_name)
        file_path = os.path.join(prj_path, convert_path(file_path_input))

        print(
            f"[BACKEND-DEBUG] run_python_program: projectName={prj_name}, filePath={file_path_input}, hybrid={use_hybrid}"
        )
        print(f"[BACKEND-DEBUG] Full path constructed: {file_path}")
        print(
            f"[BACKEND-DEBUG] File exists: {os.path.exists(file_path)}, Is file: {os.path.isfile(file_path) if os.path.exists(file_path) else 'N/A'}"
        )

        if os.path.exists(file_path) and os.path.isfile(file_path) and file_path.endswith(".py"):
            if use_hybrid:
                # Use execution lock manager to prevent race conditions
                from .execution_lock_manager import execution_lock_manager

                # Try to acquire execution lock for this user+file
                lock_acquired = execution_lock_manager.acquire_execution_lock(username, file_path, cmd_id, timeout=2.0)
                if not lock_acquired:
<<<<<<< HEAD
                    print(f"[BACKEND-DEBUG] Could not acquire execution lock for user {username}, file {file_path}, cmd_id: {cmd_id}")
                    await response(client, cmd_id, -1, {
                        'error': 'Script is already running. Please wait for it to complete or click Stop first.'
                    })
=======
                    print(
                        f"[BACKEND-DEBUG] Could not acquire execution lock for user {username}, file {file_path}, cmd_id: {cmd_id}"
                    )
                    await response(
                        client, cmd_id, -1, "You already have this file running. Please wait for it to complete."
                    )
>>>>>>> 293ab24d
                    return

                try:
                    # First stop any existing subprocess for this cmd_id to prevent duplicates
                    print(f"[BACKEND-DEBUG] Stopping existing subprocess for cmd_id: {cmd_id}")
                    client.handler_info.stop_subprogram(cmd_id)

                    # Terminate existing REPL for this file to ensure fresh execution with updated code
                    try:
                        from .repl_registry import repl_registry

                        # Normalize path to match the format used in save handler
                        normalized_path = os.path.normpath(file_path)
                        terminated = repl_registry.terminate_repl(username, normalized_path)
                        if terminated:
                            print(
                                f"[BACKEND-DEBUG] Terminated existing REPL for {normalized_path} before new execution"
                            )
                            # Brief delay to ensure complete process cleanup
                            import time

                            time.sleep(0.1)
                    except Exception as e:
                        print(f"[BACKEND-DEBUG] Failed to terminate REPL: {e}")
                        pass  # Continue even if termination fails

                    # Always create a new HybridREPLThread (threads cannot be reused)
                    print(f"[BACKEND-DEBUG] Using HybridREPLThread for Python execution with REPL")
                    thread = HybridREPLThread(
                        cmd_id,
                        client,
                        asyncio.get_event_loop(),
                        script_path=file_path,
                        lock_manager=execution_lock_manager,
                        username=username,
                    )
                except Exception as e:
                    # If anything fails, release the lock
                    execution_lock_manager.release_execution_lock(username, file_path, cmd_id)
                    raise e
            else:
                # Use the working implementation with byte-by-byte reading
                cmd = [Config.PYTHON, "-u", file_path]
                print(f"[BACKEND-DEBUG] Using WorkingSimpleThread for Python execution")
                thread = WorkingSimpleThread(cmd, cmd_id, client, asyncio.get_event_loop())

            print(f"[BACKEND-DEBUG] Thread created for cmd_id: {cmd_id}")
            # Ensure clean state before setting new subprogram
            client.handler_info.set_subprogram(cmd_id, thread)
            await response(client, cmd_id, 0, None)
            print(f"[BACKEND-DEBUG] Starting new subprocess for cmd_id: {cmd_id}")
            client.handler_info.start_subprogram(cmd_id)
        else:
            await response(client, cmd_id, 1111, "File can not run")

    async def stop_python_program(self, client, cmd_id, data):
        program_id = data.get("program_id", None)
        client.handler_info.stop_subprogram(program_id)
        await response(client, cmd_id, 0, None)

    async def send_program_input(self, client, cmd_id, data):
        """Send user input to running program"""
        program_id = data.get("program_id", None)
        user_input = data.get("input", "")

        # Get the running program thread
        subprogram = client.handler_info.get_subprogram(program_id)
        if subprogram and hasattr(subprogram, "send_input"):
            success = subprogram.send_input(user_input)
            await response(client, cmd_id, 0, {"success": success})
        else:
            await response(client, cmd_id, 1, "Program not found or does not support input")

    async def send_bug_report(self, client, cmd_id, data):
        """Handle bug report submission"""
        try:
            # Process the bug report
            result = handle_bug_report(data)

            # Send response back to client
            await response(client, cmd_id, 0, result)
        except Exception as e:
            await response(
                client, cmd_id, 1, {"success": False, "error": str(e), "message": "Failed to submit bug report"}
            )

    async def start_python_repl(self, client, cmd_id, data):
        """Start a Python REPL session (empty, no script)"""
        prj_name = data.get("projectName", "repl")
        print(f"[BACKEND-DEBUG] Starting empty Python REPL for project: {prj_name}")

        # Create Hybrid REPL thread without script (empty REPL)
        thread = HybridREPLThread(cmd_id, client, asyncio.get_event_loop(), script_path=None)
        print(f"[BACKEND-DEBUG] Empty REPL thread created for cmd_id: {cmd_id}")

        # Register the thread
        client.handler_info.set_subprogram(cmd_id, thread)
        await response(client, cmd_id, 0, "repl_started")
        client.handler_info.start_subprogram(cmd_id)

    async def stop_python_repl(self, client, cmd_id, data):
        """Stop a Python REPL session"""
        repl_id = data.get("repl_id", cmd_id)
        print(f"[BACKEND-DEBUG] Stopping Python REPL with id: {repl_id}")

        # Get the REPL thread
        subprogram = client.handler_info.get_subprogram(repl_id)
        if subprogram:
            subprogram.stop()
            client.handler_info.del_subprogram(repl_id)
            await response(client, cmd_id, 0, "repl_stopped")
        else:
            await response(client, cmd_id, 1, "REPL not found")


class SubProgramThread(threading.Thread):
    def __init__(self, cmd, cmd_id, client, event_loop):
        super(SubProgramThread, self).__init__()
        self.cmd = cmd
        self.cmd_id = cmd_id
        self.client = client
        self.alive = True
        self.daemon = True
        self.event_loop = event_loop
        self.p = None
        self.error_handler = EducationalErrorHandler()
        self.error_buffer = []

    def stop(self):
        self.alive = False
        if self.p:
            try:
                self.p.kill()
            except:
                pass
            self.p = None

    def response_to_client(self, code, stdout):
        if stdout:
            # Check if this is an error output and enhance it for educational purposes
            if any(error_indicator in stdout for error_indicator in ["Traceback", "Error:", "Exception"]):
                self.error_buffer.append(stdout)
                # Don't send partial error messages, collect them first
                return
            elif self.error_buffer:
                # We've collected an error, process it
                full_error = "\n".join(self.error_buffer) + "\n" + stdout if stdout else "\n".join(self.error_buffer)
                enhanced_output = self.error_handler.process_error_output(full_error)
                self.error_buffer = []
                IOLoop.current().spawn_callback(response, self.client, self.cmd_id, code, {"stdout": enhanced_output})
            else:
                # Normal output
                IOLoop.current().spawn_callback(response, self.client, self.cmd_id, code, {"stdout": stdout})

    def run_python_program(self):
        start_time = time.time()
        p = None
        asyncio.set_event_loop(self.event_loop)
        print("[{}-Program {} is start]".format(self.client.id, self.cmd_id))
        try:
            p = subprocess.Popen(
                self.cmd, shell=False, universal_newlines=True, stdout=subprocess.PIPE, stderr=subprocess.STDOUT
            )
            self.p = p
            while self.alive and p.poll() is None:
                if not self.client.connected:
                    self.alive = False
                    p.kill()
                    self.client.handler_info.remove_subprogram(self.cmd_id)
                    print("[{}-Program {} is kill][client is disconnect]".format(self.client.id, self.cmd_id))
                    return
                stdout = p.stdout.readline()
                stdout = stdout.strip()
                self.response_to_client(0, stdout)
                time.sleep(0.002)
            if not self.alive:
                self.response_to_client(1111, "[program is terminate]")
                p.kill()
                self.client.handler_info.remove_subprogram(self.cmd_id)
                print("[{}-Program {} is terminate]".format(self.client.id, self.cmd_id))
                return
            try:
                stdout = p.stdout.read()
                # Process any remaining error buffer
                if self.error_buffer:
                    full_error = (
                        "\n".join(self.error_buffer) + "\n" + stdout if stdout else "\n".join(self.error_buffer)
                    )
                    enhanced_output = self.error_handler.process_error_output(full_error)
                    self.response_to_client(0, enhanced_output)
                    self.error_buffer = []
                else:
                    self.response_to_client(0, stdout)
            except:
                pass
            if self.client.connected:
                stdout = "[Program exit with code {code}]".format(code=p.returncode)
            else:
                stdout = "[Finish in {second:.2f}s with exit code {code}]".format(
                    second=time.time() - start_time, code=p.returncode
                )
            self.response_to_client(1111, stdout)
            self.client.handler_info.remove_subprogram(self.cmd_id)
            if p.returncode == 0:
                print("{}-Program {} success".format(self.client.id, self.cmd_id))
                p.kill()
                return "ok"
            else:
                print("{}-Program {} failed".format(self.client.id, self.cmd_id))
                p.kill()
                return "failed"
        except Exception as e:
            print("[{}-Program {} is exception], {}".format(self.client.id, self.cmd_id, e))
            self.response_to_client(1111, "[Program is exception], {}".format(e))
        finally:
            try:
                p.kill()
            except:
                pass
            try:
                self.client.handler_info.remove_subprogram(self.cmd_id)
            except:
                pass

    def run(self):
        self.alive = True
        try:
            self.run_python_program()
        except Exception as e:
            print(e)
            pass
        self.alive = False<|MERGE_RESOLUTION|>--- conflicted
+++ resolved
@@ -689,19 +689,12 @@
                 # Try to acquire execution lock for this user+file
                 lock_acquired = execution_lock_manager.acquire_execution_lock(username, file_path, cmd_id, timeout=2.0)
                 if not lock_acquired:
-<<<<<<< HEAD
-                    print(f"[BACKEND-DEBUG] Could not acquire execution lock for user {username}, file {file_path}, cmd_id: {cmd_id}")
-                    await response(client, cmd_id, -1, {
-                        'error': 'Script is already running. Please wait for it to complete or click Stop first.'
-                    })
-=======
                     print(
                         f"[BACKEND-DEBUG] Could not acquire execution lock for user {username}, file {file_path}, cmd_id: {cmd_id}"
                     )
                     await response(
                         client, cmd_id, -1, "You already have this file running. Please wait for it to complete."
                     )
->>>>>>> 293ab24d
                     return
 
                 try:
