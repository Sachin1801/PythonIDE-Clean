<template>
  <div class="main-wrapper ide-wrapper ide-container">
    <TopMenu class="top-menu"
      :consoleLimit="consoleLimit"
      :hasRunProgram="hasRunProgram"
      @set-text-dialog="setTextDialog"
      @set-del-dialog="setDelDialog"
      @set-projs-dialog="setProjsDialog"
      v-on:run-item="runPathSelected"
      @stop-item="stop"
      @theme-changed="handleThemeChange"
      @open-upload-dialog="showUploadDialog = true"
      @download-file="downloadFile"
    ></TopMenu>
    <div id="total-frame" class="total-frame">
      <ProjTree id="left-frame" class="left-frame float-left"
        v-on:get-item="getFile"
      ></ProjTree>
      <div id="right-frame" class="right-frame">
<<<<<<< HEAD
        <!-- Editor Panel -->
        <div class="editor-panel" :style="{ width: editorWidth }">
          <div class="editor-tab-bar">
=======
        <!-- Editor Area -->
        <div class="editor-area">
          <div class="top-tab">
>>>>>>> e5f23306
            <CodeTabs
              v-if="ideInfo.codeItems.length > 0"
              v-on:select-item="selectFile"
              v-on:close-item="closeFile">
            </CodeTabs>
          </div>
<<<<<<< HEAD
          <div class="editor-content">
=======
          <div class="code-editor-frame" :style="{ height: editorHeight + 'px' }">
>>>>>>> e5f23306
            <template v-for="(item, index) in ideInfo.codeItems" :key="item.path + index">
              <IdeEditor 
                :codeItem="item"
                :codeItemIndex="index"
                :consoleLimit="consoleLimit"
                @run-item="runPathSelected"
                v-if="ideInfo.codeSelected.path === item.path" 
                v-on:update-item="updateItem"></IdeEditor>
            </template>
          </div>
        </div>
<<<<<<< HEAD

        <!-- Resizable Splitter -->
        <div class="panel-splitter" 
             @mousedown="startResize" 
             :class="{ 'resizing': isResizing }">
          <div class="splitter-handle"></div>
        </div>

        <!-- Console Toggle Button -->
        <div v-if="showConsole" class="console-toggle-btn" @click="toggleConsole" :title="consoleVisible ? 'Hide Console' : 'Show Console'">
          {{ consoleVisible ? '◀' : '▶' }}
        </div>
        
        <!-- Console Panel -->
        <div class="console-panel" 
             :style="{ width: consoleWidth }"
             v-show="!isMarkdown && showConsole && consoleVisible">
          
          <!-- New Tab System -->
          <div class="console-mode-tabs">
            <button 
              :class="['tab-button', { 'active': consoleModeTab === 'output' }]"
              @click="consoleModeTab = 'output'">
              📄 Output
              <span v-if="outputBadgeCount > 0" class="tab-badge">{{ outputBadgeCount }}</span>
            </button>
            <button 
              :class="['tab-button', { 'active': consoleModeTab === 'terminal' }]"
              @click="switchToTerminalTab">
              💻 Terminal
              <span v-if="terminalBadgeCount > 0" class="tab-badge">{{ terminalBadgeCount }}</span>
            </button>
          </div>

          <!-- Output Tab Content -->
          <div v-show="consoleModeTab === 'output'" class="tab-content output-tab">
            <div class="console-tab-bar" v-if="showConsole">
              <ConsoleTabs
                v-if="ideInfo.consoleItems.length > 0"
                v-on:select-item="selectConsole"
                v-on:close-item="closeConsoleSafe">
              </ConsoleTabs>
            </div>
            <div class="console-content">
              <template v-for="(item, index) in ideInfo.consoleItems" :key="item.path + index">
                <UnifiedConsole
                  :item="item"
                  :isRunning="item.run"
                  @run-item="runConsoleSelected"
                  @stop-item="stop"
                  @send-input="handleProgramInput"
                  v-if="ideInfo.consoleSelected.path === item.path && ideInfo.consoleSelected.id === item.id">
                </UnifiedConsole>
              </template>
            </div>
          </div>

          <!-- Terminal Tab Content -->
          <div v-show="consoleModeTab === 'terminal'" class="tab-content terminal-tab">
            <div class="terminal-header">
              <span class="terminal-title">Python Interactive Terminal (REPL)</span>
              <div class="terminal-actions">
                <button @click="restartTerminal" class="terminal-btn">Restart</button>
                <button @click="clearTerminal" class="terminal-btn">Clear</button>
              </div>
            </div>
            <div class="terminal-content" ref="terminalContent">
              <!-- Terminal Output -->
              <div class="terminal-output">
                <!-- Welcome message -->
                <div v-if="terminalOutput.length === 0" class="terminal-welcome">
                  <div v-if="pyodideLoading" class="pyodide-loading">
                    <div>🐍 Loading Python environment...</div>
                    <div>Please wait while Pyodide initializes (~10MB download)</div>
                    <div class="loading-spinner">⏳</div>
                  </div>
                  <div v-else-if="pyodideReady" class="pyodide-ready">
                    <div>🐍 Python 3.11 Interactive Shell (Powered by Pyodide)</div>
                    <div>Type Python commands and press Enter to execute.</div>
                    <div>Variables persist across commands - full Python environment!</div>
                    <div class="python-features">Available: numpy, pandas, matplotlib, and more!</div>
                  </div>
                  <div v-else class="pyodide-not-loaded" @click="initializePyodide">
                    <div>🐍 Python Interactive Terminal</div>
                    <div>Click here or type a command to initialize Python environment.</div>
                  </div>
                </div>
                
                <!-- Terminal history -->
                <div v-for="(item, index) in terminalOutput" :key="index" class="terminal-line">
                  <div v-if="item.type === 'input'" class="terminal-input-line">
                    <span class="prompt-symbol">>>> </span>
                    <span class="input-text">{{ item.content }}</span>
                  </div>
                  <div v-else-if="item.type === 'output'" class="terminal-output-line">
                    <pre>{{ item.content }}</pre>
                  </div>
                  <div v-else-if="item.type === 'error'" class="terminal-error-line">
                    <pre>{{ item.content }}</pre>
                  </div>
                </div>
              </div>
              
              <!-- Current input prompt -->
              <div class="terminal-current-prompt">
                <span class="prompt-symbol">>>> </span>
                <input 
                  type="text" 
                  class="terminal-input"
                  placeholder="Enter Python command..."
                  v-model="terminalInput"
                  @keyup.enter="executeTerminalCommand"
                  @keyup.up="navigateHistory('up')"
                  @keyup.down="navigateHistory('down')"
                  ref="terminalInputField">
              </div>
            </div>
          </div>
        </div>
=======
        
        <!-- Splitter (only show when console is visible) -->
        <HorizontalSplitter 
          v-if="showConsole && !isMarkdown"
          @resize="onSplitterResize"
          ref="splitter"
          :current-height="consoleHeight"
          :min-height="minConsoleHeight"
          :max-height="maxConsoleHeight"
        />
        
        <!-- Console Area -->
        <div v-if="showConsole" v-show="!isMarkdown" class="console-area" :style="{ height: consoleHeight + 'px' }">
          <div class="console-tab">
            <ConsoleTabs
              v-if="ideInfo.consoleItems.length > 0"
              v-on:select-item="selectConsole"
              v-on:close-item="closeConsoleSafe"
            >
            </ConsoleTabs>
          </div>
          <div class="console-frame" :style="{ height: consoleFrameHeight + 'px' }">
            <template v-for="(item, index) in ideInfo.consoleItems" :key="item.path + index">
              <ConsoleItemEnhanced
                :item="item" 
                @run-item="runConsoleSelected"
                @stop-item="stop"
                v-if="ideInfo.consoleSelected.path === item.path && ideInfo.consoleSelected.id === item.id">
              </ConsoleItemEnhanced>
            </template>
          </div>
          <CmdRun class="result-frame" @height-changed="onCmdHeightChanged"></CmdRun>
        </div>
>>>>>>> e5f23306
      </div>
      <DialogProjs v-if="showProjsDialog"
        @on-cancel="onCloseProjsDialog" @on-select="onSelectProj" @on-delete="onDeleteProj" 
        @set-text-dialog="setTextDialog"></DialogProjs>
      <DialogText v-if="showFileDialog" :title="dialogTitle" :text="dialogText" :tips="dialogTips" @check-input="inputIsLegal"
        @on-cancel="onCloseTextDialog" @on-create="onCreate"></DialogText>
      <DialogDelete v-if="showDeleteDialog" :title="dialogTitle"
        @on-cancel="onCancelDelete" @on-delete="onDelete"></DialogDelete>
      <DialogUpload v-if="showUploadDialog" v-model="showUploadDialog" @refresh-tree="refreshProjectTree" @close="showUploadDialog = false"></DialogUpload>
    </div>
  </div>
</template>

<script>
import * as types from '../../store/mutation-types';
import { ElMessage, ElMessageBox } from 'element-plus';
import TopMenu from './pages/ide/TopMenu';
import CodeTabs from './pages/ide/CodeTabs';
import UnifiedConsole from './pages/ide/UnifiedConsole';
import ConsoleTabs from './pages/ide/ConsoleTabs';
import ProjTree from './pages/ide/ProjTree';
import IdeEditor from './pages/ide/IdeEditor';
import DialogProjs from './pages/ide/dialog/DialogProjs';
import DialogText from './pages/ide/dialog/DialogText';
import DialogDelete from './pages/ide/dialog/DialogDelete';
<<<<<<< HEAD
import DialogUpload from './pages/ide/dialog/DialogUpload';
=======
import HorizontalSplitter from './common/HorizontalSplitter';
>>>>>>> e5f23306
const path = require('path');

export default {
  data() {
    return {
      showDeleteDialog: false,
      showFileDialog: false,
      showProjsDialog: false,
      showUploadDialog: false,
      showCover: true,
      
      dialogType: '',
      dialogTitle: '',
      dialogTips: '',
      dialogText: '',
<<<<<<< HEAD
      
      // Split layout properties - keep editor at full size
      consoleWidth: '0%',
      editorWidth: '100%',
      isResizing: false,
      startX: 0,
      startConsoleWidth: 0,
      minConsoleWidth: 300,
      maxConsoleWidth: 70, // percentage
      consoleVisible: true, // Control console visibility
      
      // Console tab system
      consoleModeTab: 'output', // 'output' | 'terminal'
      outputBadgeCount: 0,
      terminalBadgeCount: 0,
      terminalInput: '',
      terminalHistory: [],
      terminalHistoryIndex: -1,
      terminalOutput: [],
      terminalSessionActive: false,
      
      // Pyodide Python integration
      pyodide: null,
      pyodideLoading: false,
      pyodideReady: false
=======
      cmdInputHeight: 30,
      consoleHeight: 200, // Default console height
      minConsoleHeight: 80,
      maxConsoleHeight: 400,
>>>>>>> e5f23306
    }
  },
  components: {
    TopMenu,
    CodeTabs,
    UnifiedConsole,
    ConsoleTabs,
    ProjTree,
    IdeEditor,
    DialogProjs,
    DialogText,
    DialogDelete,
<<<<<<< HEAD
    DialogUpload,
=======
    HorizontalSplitter,
>>>>>>> e5f23306
  },
  created() {
  },
  mounted() {
    // Load saved console height from localStorage
    const savedHeight = localStorage.getItem('ide-console-height');
    if (savedHeight) {
      this.consoleHeight = Math.max(this.minConsoleHeight, Math.min(this.maxConsoleHeight, parseInt(savedHeight)));
    }
    if (!this.wsInfo.rws) {
      this.$store.dispatch('websocket/init', {});
    }
    
    // Load user layout preferences
    this.loadLayoutPreferences();
    
    const self = this;
    const t = setInterval(() => {
      if (self.wsInfo.connected) {
        this.$store.dispatch(`ide/${types.IDE_LIST_PROJECTS}`, {
          callback: (dict) => {
            clearInterval(t);
            if (dict.code == 0) {
              this.$store.commit('ide/handleProjects', dict.data);
              // Load all default projects instead of just one
              self.loadAllDefaultProjects();
            }
          }
        })
      }
    }, 1000);
    window.addEventListener('resize', this.resize);
    
    // Update max console height based on window size
    this.updateMaxConsoleHeight();
  },
  computed: {
    wsInfo() {
      return this.$store.getters['websocket/wsInfo']();
      // return this.$store.state.websocket.wsInfoMap.default;
    },
    ideInfo() {
      return this.$store.state.ide.ideInfo;
    },
    isMarkdown() {
      if (this.ideInfo.codeSelected.path)
        return this.ideInfo.codeSelected.path.endsWith('.md');
      else
        return false;
    },
    isMediaFile() {
      if (this.ideInfo.codeSelected.path) {
        const mediaExtensions = ['.png', '.jpg', '.jpeg', '.gif', '.bmp', '.svg', '.webp', '.pdf'];
        const path = this.ideInfo.codeSelected.path.toLowerCase();
        return mediaExtensions.some(ext => path.endsWith(ext));
      }
      return false;
    },
    consoleLimit() {
      let count = 0;
      for (let i = 0; i < this.ideInfo.consoleItems.length; i++) {
        if (this.ideInfo.consoleItems[i].run === true && !(this.ideInfo.consoleItems[i].name === 'Terminal' && this.ideInfo.consoleItems[i].path === 'Terminal')) {
          count += 1;
        }
      }
      return count >= 3;
    },
    hasRunProgram() {
      return this.ideInfo.consoleItems.some(item => item.run);
    },
    showConsole() {
      const show = this.ideInfo.consoleItems.length !== 0;
      return show;
<<<<<<< HEAD
    }
=======
    },
    editorHeight() {
      if (this.showConsole && !this.isMarkdown) {
        // Editor height = total available height - console height - splitter height - top tab height
        return Math.max(200, window.innerHeight - 50 - this.consoleHeight - 6 - 26);
      } else {
        // Full height when no console
        return window.innerHeight - 50 - 26; // 50px top menu, 26px top tab
      }
    },
    consoleFrameHeight() {
      // Console frame height = total console height - tab height - cmd input height
      return Math.max(60, this.consoleHeight - 26 - this.cmdInputHeight);
    },
>>>>>>> e5f23306
  },
  methods: {
    toggleConsole() {
      this.consoleVisible = !this.consoleVisible;
    },
    handleThemeChange(theme) {
      // Theme change event handler - can be used for additional logic if needed
      console.log('Theme changed to:', theme);
    },
<<<<<<< HEAD
    downloadFile(fileInfo) {
      // Check if it's a binary file
      const binaryExtensions = ['.png', '.jpg', '.jpeg', '.gif', '.bmp', '.svg', '.pdf', '.zip', '.tar', '.gz'];
      const isBinary = binaryExtensions.some(ext => fileInfo.fileName.toLowerCase().endsWith(ext));
      
      this.$store.dispatch(`ide/${types.IDE_GET_FILE}`, {
        projectName: fileInfo.projectName,
        filePath: fileInfo.filePath,
        binary: isBinary,
        callback: (dict) => {
          if (dict.code == 0) {
            // Create download link
            const blob = isBinary 
              ? new Blob([Uint8Array.from(atob(dict.data), c => c.charCodeAt(0))], { type: 'application/octet-stream' })
              : new Blob([dict.data], { type: 'text/plain' });
            
            const url = window.URL.createObjectURL(blob);
            const link = document.createElement('a');
            link.href = url;
            link.download = fileInfo.fileName;
            document.body.appendChild(link);
            link.click();
            document.body.removeChild(link);
            window.URL.revokeObjectURL(url);
            
            ElMessage({
              type: 'success',
              message: `Downloaded ${fileInfo.fileName}`,
              duration: 2000
            });
          } else {
            ElMessage({
              type: 'error',
              message: `Failed to download ${fileInfo.fileName}`,
              duration: 3000
            });
          }
        }
      });
    },
    refreshProjectTree() {
      // Refresh the project tree by re-fetching the project data
      const self = this;
      if (this.ideInfo.currProj && this.ideInfo.currProj.data) {
        this.$store.dispatch(`ide/${types.IDE_GET_PROJECT}`, {
          projectName: this.ideInfo.currProj.data.name,
          callback: (dict) => {
            if (dict.code == 0) {
              self.$store.commit('ide/handleProject', dict.data);
              ElMessage({
                type: 'success',
                message: 'Project tree refreshed successfully',
                duration: 2000
              });
            }
          }
        });
=======
    updateMaxConsoleHeight() {
      // Update max console height based on window size (70% of available space)
      this.maxConsoleHeight = Math.floor((window.innerHeight - 150) * 0.7);
      
      // Ensure current console height doesn't exceed new max
      if (this.consoleHeight > this.maxConsoleHeight) {
        this.consoleHeight = this.maxConsoleHeight;
      }
    },
    onSplitterResize(event) {
      if (event.type === 'drag') {
        // Update console height during drag
        this.consoleHeight = Math.max(
          this.minConsoleHeight, 
          Math.min(this.maxConsoleHeight, event.height)
        );
      } else if (event.type === 'end') {
        // Save to localStorage when drag ends
        localStorage.setItem('ide-console-height', this.consoleHeight.toString());
        this.resize(); // Trigger resize to update editor height in store
      }
    },
    onCmdHeightChanged(height) {
      this.cmdInputHeight = height;
      // Update console frame position
      const consoleFrame = document.querySelector('.console-frame');
      const consoleDiv = document.querySelector('.console-div');
      if (consoleFrame) {
        consoleFrame.style.bottom = height + 'px';
        consoleFrame.style.height = `calc(200px - ${height}px)`;
      }
      if (consoleDiv) {
        consoleDiv.style.height = `calc(200px - ${height}px)`;
>>>>>>> e5f23306
      }
    },
    inputIsLegal(text, callback) {
      this.dialogText = text;
      let isLegal = this.checkStrIsLegal(this.dialogText, this.dialogType === 'create-file' || this.dialogType === 'rename-file');
      if (isLegal) {
        if (this.dialogType === 'create-project' || this.dialogType === 'rename-project') {
          isLegal = !this.isProjExist(this.dialogText);
        }
        else if (this.dialogType === 'create-file' || this.dialogType === 'rename-file' || this.dialogType === 'create-folder' || this.dialogType === 'rename-folder') {
          isLegal = !this.isFileExist(this.dialogText, this.dialogType === 'create-file' || this.dialogType === 'create-folder');
        }
      }
      callback(isLegal);
      return isLegal;
    },
    isProjExist(name) {
      const exist = this.ideInfo.projList.some(item => item.name === name);
      if (exist) {
        this.dialogTips = 'Project name already exists';
      }
      return exist;
    },
    getParentData(path) {
      if (this.ideInfo.treeRef.currentNode && this.ideInfo.treeRef.currentNode.parent) {
        return this.ideInfo.treeRef.currentNode.parent.data;
      }
      else {
        let data = this.ideInfo.currProj.data;
        let alive = true;
        while (alive) {
          alive = false;
          for (var i = 0; i < data.children.length; i++) {
            if (data.children[i].path === this.ideInfo.nodeSelected.path) {
              return data;
            }
            else if (path.indexOf(data.children[i].path) === 0) {
              data = data.children[i];
              alive = true;
              break;
            }
          }
        }
      }
    },
    isFileExist(name, isCreate) {
      let exist = false;
      if (isCreate) {
        exist = this.ideInfo.nodeSelected.children.some(item => item.name === name);
      }
      else {
        const parentData = this.getParentData(this.ideInfo.nodeSelected.path);
        if (parentData && parentData.children)
          exist = parentData.children.some(item => item.name === name);
      }
      if (exist) {
        this.dialogTips = 'File with the same name already exists';
      }
      return exist;
    },
    checkStrIsLegal(str, isFile) {
      this.dialogTips = '';
      let name = isFile ? str.lastIndexOf('.') !== -1 ? str.substring(0, str.lastIndexOf('.')) : str : str;
      if (!name) {
        this.dialogTips = 'Name cannot be empty';
        return false;
      }
      else if (name.length > 15) {
        this.dialogTips = 'Name length cannot exceed 15 characters';
        return false;
      }
      if (isFile && str.endsWith('.')) {
        this.dialogTips = 'Name can only contain letters, numbers and underscore _';
        return false;
      }
      const ret = /^[a-zA-Z0-9_]+$/.test(name);
      if (!ret) {
        this.dialogTips = 'Name can only contain letters, numbers and underscore _';
      }
      return ret;
    },
    listProjects(projectName) {
      const self = this;
      this.$store.dispatch(`ide/${types.IDE_LIST_PROJECTS}`, {
        callback: (dict) => {
          if (dict.code == 0) {
            self.$store.commit('ide/handleProjects', dict.data);
            if (projectName) {
              self.getProject(projectName);
            }
          }
        }
      });
    },
    loadAllDefaultProjects() {
      const self = this;
      const defaultProjects = ['Local', 'Lecture Notes', 'Python'];
      const loadedProjects = [];
      let loadCount = 0;
      
      defaultProjects.forEach(projectName => {
        // Check if project exists in the list
        const projectExists = this.ideInfo.projList.some(p => p.name === projectName);
        if (projectExists) {
          this.$store.dispatch(`ide/${types.IDE_GET_PROJECT}`, {
            projectName: projectName,
            callback: (dict) => {
              if (dict.code == 0) {
                loadedProjects.push(dict.data);
                loadCount++;
                
                // When all projects are loaded, combine them
                if (loadCount === defaultProjects.filter(p => 
                  self.ideInfo.projList.some(proj => proj.name === p)
                ).length) {
                  self.$store.commit('ide/handleMultipleProjects', loadedProjects);
                  // Also set the first project as current for compatibility
                  if (loadedProjects.length > 0) {
                    self.$store.commit('ide/handleProject', loadedProjects[0]);
                  }
                }
              }
            }
          });
        }
      });
    },
    getProject(name) {
      const self = this;
      this.$store.dispatch(`ide/${types.IDE_GET_PROJECT}`, {
        projectName: name === undefined ? this.ideInfo.currProj.config.name : name,
        callback: (dict) => {
          if (dict.code == 0) {
            self.$store.commit('ide/handleProject', dict.data);
            for (var i = 0; i < self.ideInfo.currProj.config.openList.length; i++) {
              self.getFile(self.ideInfo.currProj.config.openList[i], false);
            }
          }
        }
      });
    },
    getFile(path, save) {
      const self = this;
      // Check if it's a media file
      const mediaExtensions = ['.png', '.jpg', '.jpeg', '.gif', '.bmp', '.svg', '.webp', '.pdf'];
      const isMediaFile = mediaExtensions.some(ext => path.toLowerCase().endsWith(ext));
      
      if (isMediaFile) {
        // For media files, don't fetch content, just add to tabs
        self.$store.commit('ide/handleGetFile', {
          filePath: path,
          data: '', // Empty content for media files
          save: save,
          isMedia: true
        });
        if (save !== false)
          self.$store.dispatch(`ide/${types.IDE_SAVE_PROJECT}`, {});
      } else {
        // For regular files, fetch content as before
        this.$store.dispatch(`ide/${types.IDE_GET_FILE}`, {
          projectName: this.ideInfo.currProj?.data?.name, // Ensure project name is passed
          filePath: path,
          callback: (dict) => {
            if (dict.code == 0) {
              self.$store.commit('ide/handleGetFile', {
                filePath: path,
                data: dict.data,
                save: save,
                isMedia: false
              });
              if (save !== false)
                self.$store.dispatch(`ide/${types.IDE_SAVE_PROJECT}`, {});
            } else {
              console.error('Failed to get file:', path, dict);
            }
          }
        });
      }
    },
    setTextDialog(data) {
      this.dialogType = data.type;
      this.dialogTitle = data.title;
      this.dialogText = data.text;
      this.dialogTips = data.tips;
      this.showFileDialog = true;
      this.showProjsDialog = false;
    },
    setDelDialog(data) {
      this.dialogType = '';
      this.dialogTitle = data.title;
      this.dialogText = '';
      this.dialogTips = '';
      this.showDeleteDialog = true;
    },
    setProjsDialog(data) {
      this.dialogType = '';
      this.dialogTitle = '';
      this.dialogText = '';
      this.dialogTips = '';
      this.showProjsDialog = true;
    },
    onCloseTextDialog() {
      this.showFileDialog = false;
      if (this.ideInfo.nodeSelected) {
        this.ideInfo.treeRef.setCurrentNode(this.ideInfo.nodeSelected);
      }
      if (this.dialogType === 'create-project') {
        this.showProjsDialog = true;
      }
    },
    onCloseProjsDialog() {
      this.showProjsDialog = false;
      this.showFileDialog = false;
      this.showDeleteDialog = false;
      if (this.ideInfo.nodeSelected) {
        this.ideInfo.treeRef.setCurrentNode(this.ideInfo.nodeSelected);
      }
    },
    onCancelDelete() {
      this.showDeleteDialog = false;
      if (this.ideInfo.nodeSelected) {
        this.ideInfo.treeRef.setCurrentNode(this.ideInfo.nodeSelected);
      }
    },
    deleteProject(projectName) {
      const self = this;
      this.$store.dispatch(`ide/${types.IDE_DEL_PROJECT}`, {
        projectName: projectName,
        callback: (dict) => {
          if (dict.code == 0) {
            self.$store.commit('ide/handleDelProject', projectName);
          }
        }
      });
    },
    deleteFile(filePath, projectName) {
      const self = this;
      this.$store.dispatch(`ide/${types.IDE_DEL_FILE}`, {
        projectName: projectName === undefined ? this.ideInfo.currProj.config.name : projectName,
        filePath: filePath,
        callback: (dict) => {
          if (dict.code == 0) {
            const parentData = self.getParentData(filePath);
            self.$store.commit('ide/handleDelFile', {parentData, filePath});
          }
        }
      });
    },
    deleteFolder(folderPath, projectName) {
      const self = this;
      this.$store.dispatch(`ide/${types.IDE_DEL_FOLDER}`, {
        projectName: projectName === undefined ? this.ideInfo.currProj.config.name : projectName,
        folderPath: folderPath,
        callback: (dict) => {
          if (dict.code == 0) {
            const parentData = self.getParentData(folderPath);
            if (parentData)
              self.$store.commit('ide/handleDelFolder', {parentData, folderPath});
          }
        }
      });
    },
    createProject(projectName) {
      const self = this;
      this.$store.dispatch(`ide/${types.IDE_CREATE_PROJECT}`, {
        projectName: projectName,
        callback: (dict) => {
          if (dict.code == 0) {
            self.listProjects(projectName);
          }
        }
      });
    },
    createFile(fileName, parentPath, projectName) {
      const self = this;
      this.$store.dispatch(`ide/${types.IDE_CREATE_FILE}`, {
        projectName: projectName === undefined ? this.ideInfo.currProj.config.name : projectName,
        parentPath: parentPath === undefined ? this.ideInfo.nodeSelected.path : parentPath,
        fileName: fileName,
        callback: (dict) => {
          if (dict.code == 0) {
            const newPath = path.join(self.ideInfo.nodeSelected.path, fileName);
            self.$store.commit('ide/addChildrenNode', {
              name: fileName,
              path: newPath,
              type: 'file'
            });
            self.$store.dispatch(`ide/${types.IDE_SAVE_PROJECT}`, {});
          }
        }
      });
    },
    createFolder(folderName, parentPath, projectName) {
      const self = this;
      this.$store.dispatch(`ide/${types.IDE_CREATE_FOLDER}`, {
        projectName: projectName === undefined ? this.ideInfo.currProj.config.name : projectName,
        parentPath: parentPath === undefined ? this.ideInfo.nodeSelected.path : parentPath,
        folderName: folderName,
        callback: (dict) => {
          if (dict.code == 0) {
            const newPath = path.join(self.ideInfo.nodeSelected.path, folderName);
            self.$store.commit('ide/addChildrenNode', {
              name: folderName,
              path: newPath,
              type: 'dir'
            });
            self.$store.dispatch(`ide/${types.IDE_SAVE_PROJECT}`, {});
          }
        }
      });
    },
    renameProject(newName, oldName) {
      const self = this;
      this.$store.dispatch(`ide/${types.IDE_RENAME_PROJECT}`, {
        oldName: oldName === undefined ? this.ideInfo.currProj.config.name : oldName,
        newName: newName,
        callback: (dict) => {
          if (dict.code == 0) {
            self.$store.commit('ide/handleRename', newName);
            self.$store.dispatch(`ide/${types.IDE_SAVE_PROJECT}`, {});
          }
        }
      });
    },
    renameFile(newName, oldPath, projectName) {
      const self = this;
      this.$store.dispatch(`ide/${types.IDE_RENAME_FILE}`, {
        projectName: projectName === undefined ? this.ideInfo.currProj.config.name : projectName,
        oldPath: oldPath === undefined ? this.ideInfo.nodeSelected.path : oldPath,
        fileName: newName,
        callback: (dict) => {
          if (dict.code == 0) {
            self.$store.commit('ide/handleRename', newName);
            self.$store.dispatch(`ide/${types.IDE_SAVE_PROJECT}`, {});
          }
        }
      });
    },
    renameFolder(newName, oldPath, projectName) {
      const self = this;
      this.$store.dispatch(`ide/${types.IDE_RENAME_FOLDER}`, {
        projectName: projectName === undefined ? this.ideInfo.currProj.config.name : projectName,
        oldPath: oldPath === undefined ? this.ideInfo.nodeSelected.path : oldPath,
        folderName: newName,
        callback: (dict) => {
          if (dict.code == 0) {
            self.$store.commit('ide/handleRename', newName);
            self.$store.dispatch(`ide/${types.IDE_SAVE_PROJECT}`, {});
          }
        }
      });
    },
    onDelete() {
      this.showDeleteDialog = false;
      if (!this.ideInfo.nodeSelected || !this.ideInfo.nodeSelected.type) {
        // delete file
        this.deleteFile(this.ideInfo.nodeSelected.path);
      }
      else {
        // Check for both 'dir' and 'folder' types
        if (this.ideInfo.nodeSelected.type === 'dir' || this.ideInfo.nodeSelected.type === 'folder') {
          // delete folder
          this.deleteFolder(this.ideInfo.nodeSelected.path);
        }
        else {
          // delete file
          this.deleteFile(this.ideInfo.nodeSelected.path);
        }
      }
    },
    onCreate() {
      const text = this.dialogText;
      if (this.dialogType === 'create-file') {
        this.createFile(text);
      }
      else if (this.dialogType === 'rename-file') {
        this.renameFile(text);
      }
      else if (this.dialogType === 'create-folder') {
        this.createFolder(text);
      }
      else if (this.dialogType === 'rename-folder') {
        this.renameFolder(text);
      }
      else if (this.dialogType === 'create-project') {
        if (this.hasRunProgram) {
          const self = this;
          ElMessageBox.confirm(
            'Stop all running programs and create new project?',
            'Warning',
            {
              confirmButtonText: 'Stop and Create',
              cancelButtonText: 'Cancel',
              type: 'warning',
            }
          )
          .then(() => {
            self.stopAll();
            self.$store.commit('ide/setConsoleItems', []);
            self.createProject(text);
          })
          .catch(() => {
            console.log('canceled create project');
          });
        }
        else {
          this.$store.commit('ide/setConsoleItems', []);
          this.createProject(text);
        }
      }
      else if (this.dialogType === 'rename-project') {
        this.renameProject(text);
      }
      this.showProjsDialog = false;
      this.showFileDialog = false;
      this.showDeleteDialog = false;
    },
    onDeleteProj(projectName) {
      const self = this;
      ElMessageBox.confirm(
        'Delete this project?',
        'Confirm',
        {
          confirmButtonText: 'Delete',
          cancelButtonText: 'Cancel',
          type: 'warning',
        }
      )
      .then(() => {
        self.deleteProject(projectName);
        ElMessage({
          type: 'success',
          message: 'Deleted successfully',
        })
      })
      .catch(() => {
        ElMessage({
          type: 'info',
          message: 'Cancelled',
        })
      });
    },
    onSelectProj(projectName) {
      if (this.hasRunProgram) {
        ElMessageBox.confirm(
          'Stop all running programs and switch project?',
          'Warning',
          {
            confirmButtonText: 'Stop and Switch',
            cancelButtonText: 'Cancel',
            type: 'warning',
          }
        )
        .then(() => {
          this.stopAll();
          this.$store.commit('ide/setConsoleItems', []);
          this.getProject(projectName);
          this.showProjsDialog = false;
        })
        .catch(() => {
          this.showProjsDialog = false;
        });
      }
      else {
        // this.$store.commit('ide/setConsoleItems', []);
        this.getProject(projectName);
        this.showProjsDialog = false;
        this.$store.commit('ide/setConsoleItems', []);
      }
    },
    selectFile(item) {
      this.$store.commit('ide/setPathSelected', item.path);
      this.$store.commit('ide/setCodeSelected', item);
      if (this.ideInfo.currProj.pathSelected) {
        this.ideInfo.treeRef.setCurrentKey(this.ideInfo.currProj.pathSelected);
      }
      this.$store.commit('ide/setNodeSelected', this.ideInfo.treeRef.getCurrentNode());
      this.$store.dispatch(`ide/${types.IDE_SAVE_PROJECT}`, {});
    },
    closeFile(item) {
      const codeItems = []
      for (let i = 0; i < this.ideInfo.codeItems.length; i++) {
        if (item.path !== this.ideInfo.codeItems[i].path) {
          codeItems.push(this.ideInfo.codeItems[i]);        
        }
        else {
          if (i > 0) {
            if (this.ideInfo.currProj.pathSelected === item.path) {
              this.$store.commit('ide/setPathSelected', this.ideInfo.codeItems[i - 1].path);
              this.$store.commit('ide/setCodeSelected', this.ideInfo.codeItems[i - 1]);
              // this.$store.commit('ide/setNodeSelected', this.ideInfo.codeItems[i - 1]);
            }
          }
          else if (i < this.ideInfo.codeItems.length - 1) {
            if (this.ideInfo.currProj.pathSelected === item.path) {
              this.$store.commit('ide/setPathSelected', this.ideInfo.codeItems[i + 1].path);
              this.$store.commit('ide/setCodeSelected', this.ideInfo.codeItems[i + 1]);
              // this.$store.commit('ide/setNodeSelected', this.ideInfo.codeItems[i + 1]);
            }
          }
        }
      }
      this.$store.commit('ide/setCodeItems', codeItems);
      if (this.ideInfo.codeItems.length === 0) {
        this.$store.commit('ide/setPathSelected', null);
        this.$store.commit('ide/setCodeSelected', {});
        // this.$store.commit('ide/setNodeSelected', null);
      }
      this.$store.dispatch(`ide/${types.IDE_SAVE_PROJECT}`, {});
    },
    updateItem(path, codemirror) {
      for (let i = 0; i < this.ideInfo.codeItems.length; i++) {
        if (path === this.ideInfo.codeItems[i].path) {
          this.$store.commit('ide/setCodeItemMirror', {index: i, codemirror: codemirror});
          break;
        }
      }
    },
    selectConsole(item) {
      this.$store.commit('ide/setConsoleSelected', item);
    },
    closeConsoleSafe(item) {
      if (item.run === true) {
        ElMessageBox.confirm(
          'Stop this program and close terminal?',
          'Warning',
          {
            confirmButtonText: 'Stop and Close',
            cancelButtonText: 'Cancel',
            type: 'warning',
          }
        )
        .then(() => {
          this.stop(item.id);
          this.closeConsole(item);
        })
        .catch(() => {
          console.log('canceled close console');
        });
      }
      else {
        this.closeConsole(item);
      }
    },
    closeConsole(item) {
      const consoleItems = []
      for (let i = 0; i < this.ideInfo.consoleItems.length; i++) {
        if (item.name === 'Terminal' && item.path === 'Terminal') {
          if (item.id !== this.ideInfo.consoleItems[i].id) {
            consoleItems.push(this.ideInfo.consoleItems[i]);
          }
          else {
            if (i > 0) {
              this.$store.commit('ide/setConsoleSelected', this.ideInfo.consoleItems[i - 1]);
            }
            else if (i < this.ideInfo.consoleItems.length - 1) {
              this.$store.commit('ide/setConsoleSelected', this.ideInfo.consoleItems[i + 1]);
            }
          }
        }
        else {
          if (item.path !== this.ideInfo.consoleItems[i].path || item.id !== this.ideInfo.consoleItems[i].id) {
            consoleItems.push(this.ideInfo.consoleItems[i]);
          }
          else {
            if (i > 0) {
              this.$store.commit('ide/setConsoleSelected', this.ideInfo.consoleItems[i - 1]);
            }
            else if (i < this.ideInfo.consoleItems.length - 1) {
              this.$store.commit('ide/setConsoleSelected', this.ideInfo.consoleItems[i + 1]);
            }
          }
        }
      }
      this.$store.commit('ide/setConsoleItems', consoleItems);
      if (this.ideInfo.consoleItems.length === 0) {
        this.$store.commit('ide/setConsoleSelected', {});
      }
      this.resize();
    },
    getCurrentConsoleHeight() {
      // Method that the splitter can call to get current height
      return this.consoleHeight;
    },
    resize() {
<<<<<<< HEAD
      // No longer needed - editors now use flexbox and fill available space automatically
      // Layout is handled by CSS flexbox instead of calculated heights
=======
      // Update max console height based on new window size
      this.updateMaxConsoleHeight();
      
      // Update code editor height in store for CodeMirror
      this.$store.commit('ide/setCodeHeight', this.editorHeight);
      
      // Update CodeMirror instances if they exist
      for (let i = 0; i < this.ideInfo.codeItems.length; i++) {
        if (this.ideInfo.codeItems[i].codemirror !== null) {
          this.ideInfo.codeItems[i].codemirror.setSize('auto', this.editorHeight);
        }
      }
>>>>>>> e5f23306
    },
    runPathSelected() {
      // Auto-switch to Output tab when running programs
      this.switchToOutputTab();
      
      let selected = false;
      if (this.ideInfo.consoleSelected.run === false && this.ideInfo.consoleSelected.path === this.ideInfo.currProj.pathSelected) {
        selected = true;
        this.$store.commit('ide/assignConsoleSelected', {
          stop: false,
          resultList: []
        });
      }
      else {
        for (let i = 0; i < this.ideInfo.consoleItems.length; i++) {
          if (this.ideInfo.consoleItems[i].run === false && this.ideInfo.consoleItems[i].path === this.ideInfo.currProj.pathSelected) {
            this.$store.commit('ide/setConsoleSelected', this.ideInfo.consoleItems[i]);
            selected = true;
            this.$store.commit('ide/assignConsoleSelected', {
              stop: false,
              resultList: []
            });
            break;
          }
        }
      }
      if (selected === false) {
        // Clean up all old console items (except Terminal) to prevent duplicates
        for (let i = this.ideInfo.consoleItems.length - 1; i >= 0; i--) {
          if (this.ideInfo.consoleItems[i].run === false && !(this.ideInfo.consoleItems[i].name === 'Terminal' && this.ideInfo.consoleItems[i].path === 'Terminal')) {
            this.$store.commit('ide/spliceConsoleItems', {start: i, count: 1});
          }
        }
        const item = {
          name: path.basename(this.ideInfo.currProj.pathSelected),
          path: this.ideInfo.currProj.pathSelected,
          resultList: [],
          run: false,
          stop: false,
          id: this.ideInfo.consoleId,
          waitingForInput: false,
          inputPrompt: ''
        }
        this.$store.commit('ide/addConsoleItem', item);
        this.$store.commit('ide/setConsoleSelected', item);
      }
      else {
        this.$store.commit('ide/assignConsoleSelected', {
          id: this.ideInfo.consoleId
        });
      }

      // Remove duplicate console item creation - this was causing multiple input fields
      this.$store.dispatch(`ide/${types.IDE_RUN_PYTHON_PROGRAM}`, {
        msgId: this.ideInfo.consoleId,
        filePath: this.ideInfo.currProj.pathSelected,
        callback: {
          limits: -1,
          callback: (dict) => {
            this.$store.commit('ide/handleRunResult', dict);
          }
        }
      });
      this.$store.commit('ide/setConsoleId', this.ideInfo.consoleId + 1);
    },
    runConsoleSelected() {
      // Auto-switch to Output tab when running programs
      this.switchToOutputTab();
      
      this.$store.dispatch(`ide/${types.IDE_RUN_PYTHON_PROGRAM}`, {
        msgId: this.ideInfo.consoleSelected.id,
        filePath: this.ideInfo.consoleSelected.path,
        callback: {
          limits: -1,
          callback: (dict) => {
            this.$store.commit('ide/handleRunResult', dict);
          }
        }
      });
    },
    stop(consoleId) {
      this.$store.dispatch(`ide/${types.IDE_STOP_PYTHON_PROGRAM}`, {
        consoleId: consoleId,
        callback: {
          limits: -1,
          callback: (dict) => {
            this.$store.commit('ide/handleStopResult', {
              consoleId: consoleId,
              dict: dict
            });
          }
        }
      });
    },
    stopAll() {
      for (let i = 0; i < this.ideInfo.consoleItems.length; i++) {
        if (this.ideInfo.consoleItems[i].run === true) {
          this.stop(this.ideInfo.consoleItems[i].id);
        }
      }
      this.stop(null);
    },
    
    // Split layout resizing methods
    startResize(event) {
      this.isResizing = true;
      this.startX = event.clientX;
      
      // Get current console width in pixels
      const rightFrame = document.getElementById('right-frame');
      const consolePanel = rightFrame.querySelector('.console-panel');
      this.startConsoleWidth = consolePanel.offsetWidth;
      
      // Add event listeners
      document.addEventListener('mousemove', this.handleResize);
      document.addEventListener('mouseup', this.stopResize);
      
      // Prevent text selection during resize
      event.preventDefault();
    },
    
    handleResize(event) {
      if (!this.isResizing) return;
      
      const deltaX = this.startX - event.clientX; // Negative when moving left
      const rightFrame = document.getElementById('right-frame');
      const rightFrameWidth = rightFrame.offsetWidth;
      
      // Calculate new console width
      let newConsoleWidth = this.startConsoleWidth + deltaX;
      
      // Apply constraints
      const minWidth = this.minConsoleWidth;
      const maxWidth = (rightFrameWidth * this.maxConsoleWidth) / 100;
      
      newConsoleWidth = Math.max(minWidth, Math.min(maxWidth, newConsoleWidth));
      
      // Update widths
      const consolePercentage = (newConsoleWidth / rightFrameWidth) * 100;
      const editorPercentage = 100 - consolePercentage;
      
      this.consoleWidth = `${consolePercentage}%`;
      this.editorWidth = `${editorPercentage}%`;
    },
    
    stopResize() {
      this.isResizing = false;
      
      // Remove event listeners
      document.removeEventListener('mousemove', this.handleResize);
      document.removeEventListener('mouseup', this.stopResize);
      
      // Save user preference (could be stored in localStorage later)
      this.saveLayoutPreferences();
    },
    
    saveLayoutPreferences() {
      // Store layout preferences in localStorage
      const preferences = {
        consoleWidth: this.consoleWidth,
        editorWidth: this.editorWidth
      };
      localStorage.setItem('ide-layout-preferences', JSON.stringify(preferences));
    },
    
    loadLayoutPreferences() {
      // Load layout preferences from localStorage
      const stored = localStorage.getItem('ide-layout-preferences');
      if (stored) {
        try {
          const preferences = JSON.parse(stored);
          this.consoleWidth = preferences.consoleWidth || '0%';
          this.editorWidth = preferences.editorWidth || '100%';
        } catch (e) {
          console.warn('Failed to load layout preferences:', e);
        }
      }
    },
    
    // Handle input from UnifiedConsole for running programs
    handleProgramInput(data) {
      this.$store.dispatch(`ide/${types.IDE_SEND_PROGRAM_INPUT}`, {
        program_id: data.programId,
        input: data.input,
        callback: {
          limits: -1,
          callback: (dict) => {
            // Handle response if needed
            console.log('Input sent:', dict);
          }
        }
      });
      this.$store.commit('ide/setConsoleWaiting', {
        id: data.programId,
        waiting: false
      }); 
    },
    
    // Console tab methods
    clearTerminal() {
      this.terminalOutput = [];
      this.terminalInput = '';
      this.terminalHistory = [];
      this.terminalHistoryIndex = -1;
    },
    
    restartTerminal() {
      this.clearTerminal();
      this.terminalSessionActive = false;
      // Restart Pyodide by reinitializing it
      if (this.pyodideReady) {
        this.initializePyodide();
        this.addTerminalOutput('output', 'Python environment restarted.');
      }
    },
    
    // Pyodide Python integration methods
    async initializePyodide() {
      if (this.pyodideReady || this.pyodideLoading) return;
      
      this.pyodideLoading = true;
      this.addTerminalOutput('output', 'Initializing Python environment...');
      
      try {
        console.log('[Pyodide] Loading Python runtime...');
        
        // Check if loadPyodide is available
        if (typeof window.loadPyodide !== 'function') {
          throw new Error('Pyodide library not loaded. Please refresh the page.');
        }
        
        this.pyodide = await window.loadPyodide({
          indexURL: "https://cdn.jsdelivr.net/pyodide/v0.24.1/full/"
        });
        
        console.log('[Pyodide] Python runtime loaded successfully');
        this.pyodideReady = true;
        this.pyodideLoading = false;
        
        // Set up Python environment
        this.pyodide.runPython(`
import sys
print(f"Python {sys.version} on Pyodide")
print("Ready for interactive computing!")
        `);
        
        this.addTerminalOutput('output', 'Python environment ready! 🐍');
        
      } catch (error) {
        console.error('[Pyodide] Failed to load:', error);
        this.pyodideLoading = false;
        this.addTerminalOutput('error', `Failed to load Python: ${error.message}`);
      }
    },
    
    async ensurePyodideReady() {
      if (!this.pyodideReady && !this.pyodideLoading) {
        await this.initializePyodide();
      }
      
      // Wait for Pyodide to be ready
      while (this.pyodideLoading) {
        await new Promise(resolve => setTimeout(resolve, 100));
      }
      
      return this.pyodideReady;
    },
    
    async executeTerminalCommand() {
      if (!this.terminalInput.trim()) return;
      
      const command = this.terminalInput.trim();
      
      // Add to history
      if (this.terminalHistory[this.terminalHistory.length - 1] !== command) {
        this.terminalHistory.push(command);
      }
      this.terminalHistoryIndex = -1;
      
      // Add input to display
      this.addTerminalOutput('input', command);
      
      // Handle special commands first
      if (command === 'clear' || command === 'clear()') {
        this.clearTerminal();
        this.terminalInput = '';
        return;
      }
      
      if (command === 'help' || command === 'help()') {
        this.addTerminalOutput('output', this.getHelpText());
        this.terminalInput = '';
        this.$nextTick(() => {
          this.scrollTerminalToBottom();
          this.focusTerminalInput();
        });
        return;
      }
      
      // Initialize Pyodide if not ready
      const isReady = await this.ensurePyodideReady();
      if (!isReady) {
        this.addTerminalOutput('error', 'Python environment failed to initialize');
        this.terminalInput = '';
        return;
      }
      
      // Execute Python code with Pyodide
      try {
        console.log('[Pyodide] Executing:', command);
        
        // Execute the Python code
        const result = this.pyodide.runPython(command);
        
        // Display result if it exists and is not None
        if (result !== undefined && result !== null) {
          this.addTerminalOutput('output', String(result));
        }
        
      } catch (error) {
        console.error('[Pyodide] Execution error:', error);
        // Display Python error with proper formatting
        this.addTerminalOutput('error', error.toString());
      }
      
      // Clear input and scroll to bottom
      this.terminalInput = '';
      this.$nextTick(() => {
        this.scrollTerminalToBottom();
        this.focusTerminalInput();
      });
    },
    
    addTerminalOutput(type, content) {
      this.terminalOutput.push({
        type: type,
        content: content,
        timestamp: new Date().toISOString()
      });
    },
    
    getHelpText() {
      return `🐍 Python Interactive Terminal (Powered by Pyodide)

Features:
• Full Python 3.11 environment in your browser
• All variables and imports persist across commands
• NumPy, Pandas, Matplotlib support available
• Use Up/Down arrows for command history
• Type 'clear' to clear the terminal

Try these examples:
  >>> import math
  >>> math.sqrt(16)
  >>> x = [1, 2, 3, 4, 5]
  >>> sum(x)

Advanced packages (install with micropip):
  >>> import micropip
  >>> await micropip.install("requests")`;
    },
    
    navigateHistory(direction) {
      if (this.terminalHistory.length === 0) return;
      
      if (direction === 'up') {
        if (this.terminalHistoryIndex === -1) {
          this.terminalHistoryIndex = this.terminalHistory.length - 1;
        } else if (this.terminalHistoryIndex > 0) {
          this.terminalHistoryIndex--;
        }
      } else if (direction === 'down') {
        if (this.terminalHistoryIndex === -1) return;
        if (this.terminalHistoryIndex < this.terminalHistory.length - 1) {
          this.terminalHistoryIndex++;
        } else {
          this.terminalHistoryIndex = -1;
          this.terminalInput = '';
          return;
        }
      }
      
      if (this.terminalHistoryIndex >= 0) {
        this.terminalInput = this.terminalHistory[this.terminalHistoryIndex];
      }
    },
    
    scrollTerminalToBottom() {
      if (this.$refs.terminalContent) {
        this.$refs.terminalContent.scrollTop = this.$refs.terminalContent.scrollHeight;
      }
    },
    
    focusTerminalInput() {
      if (this.$refs.terminalInputField) {
        this.$refs.terminalInputField.focus();
      }
    },
    
    // Auto-switch to output tab when running programs
    switchToOutputTab() {
      this.consoleModeTab = 'output';
    },
    
    // Switch to terminal tab and focus input
    switchToTerminalTab() {
      this.consoleModeTab = 'terminal';
      this.$nextTick(() => {
        this.focusTerminalInput();
        // Auto-initialize Pyodide when switching to terminal
        if (!this.pyodideReady && !this.pyodideLoading) {
          this.initializePyodide();
        }
      });
    },
    

  }
}
</script>
<style scoped>
/* Console Mode Tabs */
.console-mode-tabs {
  display: flex;
  background-color: var(--bg-secondary, #252526);
  border-bottom: 1px solid var(--border-color, #3E3E42);
  padding: 0;
  margin: 0;
}

.tab-button {
  background: transparent;
  border: none;
  color: var(--text-secondary, #CCCCCC);
  padding: 12px 16px;
  cursor: pointer;
  border-bottom: 3px solid transparent;
  transition: all 0.2s ease;
  font-size: 14px;
  font-weight: 500;
  display: flex;
  align-items: center;
  gap: 6px;
  position: relative;
}

.tab-button:hover {
  background-color: var(--bg-hover, #2A2A2B);
  color: var(--text-primary, #FFFFFF);
}

.tab-button.active {
  color: var(--text-primary, #FFFFFF);
  border-bottom-color: var(--accent-color, #007ACC);
  background-color: var(--bg-active, #1E1E1E);
}

.tab-badge {
  background-color: var(--accent-color, #007ACC);
  color: white;
  border-radius: 10px;
  padding: 2px 6px;
  font-size: 11px;
  font-weight: bold;
  min-width: 16px;
  text-align: center;
}

/* Tab Content */
.tab-content {
  height: calc(100% - 48px);
  display: flex;
  flex-direction: column;
}

.output-tab {
  flex: 1;
  overflow: hidden;
  display: flex;
  flex-direction: column;
}

.output-tab .console-content {
  flex: 1;
  overflow-y: auto;
  overflow-x: hidden;
}

.terminal-tab {
  background-color: var(--bg-primary, #1E1E1E);
}

/* Terminal Styling */
.terminal-header {
  display: flex;
  justify-content: space-between;
  align-items: center;
  padding: 8px 12px;
  background-color: var(--bg-secondary, #252526);
  border-bottom: 1px solid var(--border-color, #3E3E42);
}

.terminal-title {
  color: var(--text-secondary, #CCCCCC);
  font-size: 13px;
  font-weight: 500;
}

.terminal-actions {
  display: flex;
  gap: 8px;
}

.terminal-btn {
  background: transparent;
  border: 1px solid var(--border-color, #3E3E42);
  color: var(--text-secondary, #CCCCCC);
  padding: 4px 8px;
  border-radius: 3px;
  cursor: pointer;
  font-size: 12px;
  transition: all 0.2s ease;
}

.terminal-btn:hover {
  background-color: var(--bg-hover, #2A2A2B);
  border-color: var(--accent-color, #007ACC);
  color: var(--text-primary, #FFFFFF);
}

.terminal-content {
  flex: 1;
  padding: 12px;
  overflow-y: auto;
  overflow-x: hidden;
  font-family: 'Courier New', monospace;
  background-color: var(--bg-primary, #1E1E1E);
  width: 100%;
  box-sizing: border-box;
}

.terminal-output {
  margin-bottom: 12px;
}

.terminal-welcome {
  color: var(--text-secondary, #CCCCCC);
  margin-bottom: 16px;
  font-style: italic;
}

.terminal-welcome div {
  margin-bottom: 4px;
  font-size: 13px;
}

/* Pyodide loading states */
.pyodide-loading {
  color: var(--accent-color, #007ACC);
  text-align: center;
  padding: 20px;
}

.loading-spinner {
  font-size: 18px;
  animation: spin 1s linear infinite;
  margin-top: 8px;
}

@keyframes spin {
  from { transform: rotate(0deg); }
  to { transform: rotate(360deg); }
}

.pyodide-ready {
  color: var(--success-color, #4CAF50);
}

.python-features {
  color: var(--text-muted, #888888);
  font-size: 12px;
  margin-top: 8px;
}

.pyodide-not-loaded {
  color: var(--text-secondary, #CCCCCC);
  cursor: pointer;
  transition: color 0.2s ease;
}

.pyodide-not-loaded:hover {
  color: var(--accent-color, #007ACC);
}

.terminal-line {
  margin-bottom: 2px;
}

.terminal-input-line {
  display: flex;
  align-items: flex-start;
  color: var(--text-primary, #FFFFFF);
}

.terminal-output-line {
  margin-left: 20px;
  color: var(--text-secondary, #CCCCCC);
}

.terminal-output-line pre {
  margin: 0;
  white-space: pre-wrap;
  word-wrap: break-word;
  word-break: break-all;
  overflow-wrap: break-word;
  font-family: inherit;
  font-size: 14px;
  max-width: 100%;
  box-sizing: border-box;
}

.terminal-error-line {
  margin-left: 20px;
  color: var(--error-color, #FF6B68);
}

.terminal-error-line pre {
  margin: 0;
  white-space: pre-wrap;
  word-wrap: break-word;
  word-break: break-all;
  overflow-wrap: break-word;
  font-family: inherit;
  font-size: 14px;
  max-width: 100%;
  box-sizing: border-box;
}

.terminal-current-prompt {
  display: flex;
  align-items: center;
  margin-top: 8px;
  position: sticky;
  bottom: 0;
  background-color: var(--bg-primary, #1E1E1E);
  padding: 4px 0;
}

.prompt-symbol {
  color: var(--accent-color, #007ACC);
  font-weight: bold;
  margin-right: 8px;
  font-family: 'Courier New', monospace;
}

.input-text {
  font-family: 'Courier New', monospace;
  font-size: 14px;
}

.terminal-input {
  flex: 1;
  background: transparent;
  border: none;
  color: var(--text-primary, #FFFFFF);
  font-family: 'Courier New', monospace;
  font-size: 14px;
  outline: none;
  padding: 2px 0;
}

.terminal-input::placeholder {
  color: var(--text-muted, #6A6A6A);
}

/* Existing IDE styles */
.ide-wrapper {
  text-align: left;
  background-color: var(--bg-primary, #1E1E1E);
  color: var(--text-primary, #CCCCCC);
  transition: background-color 0.3s ease, color 0.3s ease;
  width: 100%;
  height: 100vh;
  position: relative;
  overflow: hidden;
}
a {
  color: white;
}
.total-frame {
  /*background-color:gray;*/
  position: fixed;
  width: 100%;
  height: calc(100% - 50px); /* Subtract header height */
  top: 50px;
  /* top: 76px; */
  left: 0;
  z-index: 1; /* Below header */
  /* display: inline-flex; */
  /* left: 10px; */
  /* border:1px solid #96c2f1; */
  /* background:yellow; */
  /*top: 200px;
  left: 100px;*/
}
body {
  scrollbar-track-color: #3C3F41;
}
.top-menu {
  position: fixed;
  width: 100%;
  height: 50px;
  top: 0;
  /* top: 40px; */
  left: 0;
  background: #313131;
  /* background: #252526; */
  display: flex;
  align-items: center;
  z-index: 9999; /* Ensure header stays on top of everything */
}
.top-tab {
  width: 100%;
  /* background: #313335; */
  /* background-color: yellow; */
  background: var(--bg-secondary, #252526);
}
.left-frame {
  /* width:200px; */
  width: 200px;
  height: calc(100% - 31px);
  overflow-y: auto;
  overflow-x: auto;
  /* background: #2E3032; */
  /* background: #383B3D; */
  background: var(--bg-sidebar, #282828);
  color: var(--text-primary, #CCCCCC);
  /* scrollbar-track-color: #3C3F41; */
  /* SCROLLBAR-TRACK-COLOR: aquamarine; */
}
.left-frame::-webkit-scrollbar {/*scrollbar overall style*/
  width: 6px;     /*height and width correspond to horizontal and vertical scrollbar dimensions*/
  height: 6px;
}
.left-frame::-webkit-scrollbar-thumb {/*small block inside scrollbar*/
  background: #87939A;
}
.left-frame::-webkit-scrollbar-track {/*track inside scrollbar*/
  background: #2F2F2F;
}
.right-frame {
  position: absolute;
  left: 200px;
  right: 0px;
  height: 100%;
<<<<<<< HEAD
  display: flex;
  background: var(--bg-primary, #1E1E1E);
  overflow: hidden;
}

/* Editor Panel */
.editor-panel {
  display: flex;
  flex-direction: column;
  min-width: 400px;
  background: var(--bg-primary, #1E1E1E);
  border-right: 1px solid var(--border-primary, #3c3c3c);
}

.editor-tab-bar {
  height: 35px;
  background: var(--bg-secondary, #252526);
  border-bottom: 1px solid var(--border-primary, #3c3c3c);
  display: flex;
  align-items: center;
}

.editor-content {
  flex: 1;
  overflow: hidden;
  background: var(--bg-primary, #1E1E1E);
}

/* Panel Splitter */
.panel-splitter {
  width: 4px;
  background: var(--border-primary, #3c3c3c);
  cursor: col-resize;
  position: relative;
  display: flex;
  align-items: center;
  justify-content: center;
  transition: background-color 0.2s ease;
}

.panel-splitter:hover {
  background: var(--accent-color, #007acc);
}

.panel-splitter.resizing {
  background: var(--accent-color, #007acc);
}

.splitter-handle {
  width: 2px;
  height: 30px;
  background: var(--text-secondary, #858585);
  border-radius: 1px;
  opacity: 0.6;
  transition: opacity 0.2s ease;
}

.panel-splitter:hover .splitter-handle,
.panel-splitter.resizing .splitter-handle {
  opacity: 1;
}

/* Console Toggle Button */
.console-toggle-btn {
  position: absolute;
  top: 50%;
  right: 0;
  transform: translateY(-50%);
  width: 20px;
  height: 60px;
  background: var(--accent-color, #007acc);
  color: white;
  display: flex;
  align-items: center;
  justify-content: center;
  cursor: pointer;
  font-size: 12px;
  font-weight: bold;
  border-radius: 4px 0 0 4px;
  z-index: 15;
  transition: background-color 0.2s ease;
}

.console-toggle-btn:hover {
  background: #1a8cff;
}

/* Console Panel */
.console-panel {
  position: absolute;
  top: 0;
  right: 0;
  width: 400px;
  height: 100%;
  display: flex;
  flex-direction: column;
  background: var(--bg-primary, #1E1E1E);
  border-left: 1px solid var(--border-primary, #3c3c3c);
  z-index: 10;
}

.console-tab-bar {
  height: 35px;
  background: var(--bg-secondary, #252526);
  border-bottom: 1px solid var(--border-primary, #3c3c3c);
  display: flex;
  align-items: center;
}

.console-content {
  flex: 1;
  overflow: hidden;
  background: var(--bg-primary, #1E1E1E);
}

/* Responsive Design */
@media (max-width: 1200px) {
  .right-frame {
    flex-direction: column;
  }
  
  .editor-panel {
    width: 100% !important;
    height: 60%;
    min-width: auto;
    border-right: none;
    border-bottom: 1px solid var(--border-primary, #3c3c3c);
  }
  
  .panel-splitter {
    width: 100%;
    height: 4px;
    cursor: row-resize;
  }
  
  .splitter-handle {
    width: 30px;
    height: 2px;
  }
  
  .console-toggle-btn {
    top: 60%;
    right: 0;
    width: 60px;
    height: 20px;
    border-radius: 4px 0 0 0;
  }
  
  .console-panel {
    position: absolute;
    top: 60%;
    left: 0;
    right: 0;
    width: 100% !important;
    height: 40%;
    min-width: auto;
    border-left: none;
    border-top: 1px solid var(--border-primary, #3c3c3c);
  }
=======
  overflow: hidden;
  background: #3C3F41;
  display: flex;
  flex-direction: column;
}
.editor-area {
  flex: 1;
  display: flex;
  flex-direction: column;
  min-height: 200px;
  overflow: hidden;
}

.code-editor-frame {
  flex: 1;
  width: 100%;
  overflow: hidden;
}
.console-area {
  flex-shrink: 0;
  display: flex;
  flex-direction: column;
  background: transparent;
  min-height: 80px;
  overflow: hidden;
}

.console-tab {
  height: 26px;
  width: 100%;
  background: transparent;
  overflow: hidden;
  flex-shrink: 0;
>>>>>>> e5f23306
}

/* Legacy styles for backward compatibility */
.run-icon {
  margin-right: 20px;
  margin-top: -5px;
  width: 16px;
  height: 16px;
  background-image: url('./../../assets/img/ide/icon_running.svg');
  cursor: pointer;
}

.stop-icon {
  margin-right: 20px;
  margin-top: 5px;
  width: 16px;
  height: 16px;
  background-image: url('./../../assets/img/ide/icon_stop.svg');
  cursor: pointer;
}
<<<<<<< HEAD
=======
.console-frame {
  flex: 1;
  width: 100%;
  background-color: #e9e6d3;
  overflow: hidden;
  min-height: 60px;
}
.result-frame {
  width: 100%;
  flex-shrink: 0;
}
>>>>>>> e5f23306
</style><|MERGE_RESOLUTION|>--- conflicted
+++ resolved
@@ -17,26 +17,16 @@
         v-on:get-item="getFile"
       ></ProjTree>
       <div id="right-frame" class="right-frame">
-<<<<<<< HEAD
         <!-- Editor Panel -->
         <div class="editor-panel" :style="{ width: editorWidth }">
           <div class="editor-tab-bar">
-=======
-        <!-- Editor Area -->
-        <div class="editor-area">
-          <div class="top-tab">
->>>>>>> e5f23306
             <CodeTabs
               v-if="ideInfo.codeItems.length > 0"
               v-on:select-item="selectFile"
               v-on:close-item="closeFile">
             </CodeTabs>
           </div>
-<<<<<<< HEAD
           <div class="editor-content">
-=======
-          <div class="code-editor-frame" :style="{ height: editorHeight + 'px' }">
->>>>>>> e5f23306
             <template v-for="(item, index) in ideInfo.codeItems" :key="item.path + index">
               <IdeEditor 
                 :codeItem="item"
@@ -48,7 +38,6 @@
             </template>
           </div>
         </div>
-<<<<<<< HEAD
 
         <!-- Resizable Splitter -->
         <div class="panel-splitter" 
@@ -168,41 +157,6 @@
             </div>
           </div>
         </div>
-=======
-        
-        <!-- Splitter (only show when console is visible) -->
-        <HorizontalSplitter 
-          v-if="showConsole && !isMarkdown"
-          @resize="onSplitterResize"
-          ref="splitter"
-          :current-height="consoleHeight"
-          :min-height="minConsoleHeight"
-          :max-height="maxConsoleHeight"
-        />
-        
-        <!-- Console Area -->
-        <div v-if="showConsole" v-show="!isMarkdown" class="console-area" :style="{ height: consoleHeight + 'px' }">
-          <div class="console-tab">
-            <ConsoleTabs
-              v-if="ideInfo.consoleItems.length > 0"
-              v-on:select-item="selectConsole"
-              v-on:close-item="closeConsoleSafe"
-            >
-            </ConsoleTabs>
-          </div>
-          <div class="console-frame" :style="{ height: consoleFrameHeight + 'px' }">
-            <template v-for="(item, index) in ideInfo.consoleItems" :key="item.path + index">
-              <ConsoleItemEnhanced
-                :item="item" 
-                @run-item="runConsoleSelected"
-                @stop-item="stop"
-                v-if="ideInfo.consoleSelected.path === item.path && ideInfo.consoleSelected.id === item.id">
-              </ConsoleItemEnhanced>
-            </template>
-          </div>
-          <CmdRun class="result-frame" @height-changed="onCmdHeightChanged"></CmdRun>
-        </div>
->>>>>>> e5f23306
       </div>
       <DialogProjs v-if="showProjsDialog"
         @on-cancel="onCloseProjsDialog" @on-select="onSelectProj" @on-delete="onDeleteProj" 
@@ -228,11 +182,7 @@
 import DialogProjs from './pages/ide/dialog/DialogProjs';
 import DialogText from './pages/ide/dialog/DialogText';
 import DialogDelete from './pages/ide/dialog/DialogDelete';
-<<<<<<< HEAD
 import DialogUpload from './pages/ide/dialog/DialogUpload';
-=======
-import HorizontalSplitter from './common/HorizontalSplitter';
->>>>>>> e5f23306
 const path = require('path');
 
 export default {
@@ -248,7 +198,6 @@
       dialogTitle: '',
       dialogTips: '',
       dialogText: '',
-<<<<<<< HEAD
       
       // Split layout properties - keep editor at full size
       consoleWidth: '0%',
@@ -274,12 +223,6 @@
       pyodide: null,
       pyodideLoading: false,
       pyodideReady: false
-=======
-      cmdInputHeight: 30,
-      consoleHeight: 200, // Default console height
-      minConsoleHeight: 80,
-      maxConsoleHeight: 400,
->>>>>>> e5f23306
     }
   },
   components: {
@@ -292,11 +235,7 @@
     DialogProjs,
     DialogText,
     DialogDelete,
-<<<<<<< HEAD
     DialogUpload,
-=======
-    HorizontalSplitter,
->>>>>>> e5f23306
   },
   created() {
   },
@@ -370,24 +309,7 @@
     showConsole() {
       const show = this.ideInfo.consoleItems.length !== 0;
       return show;
-<<<<<<< HEAD
     }
-=======
-    },
-    editorHeight() {
-      if (this.showConsole && !this.isMarkdown) {
-        // Editor height = total available height - console height - splitter height - top tab height
-        return Math.max(200, window.innerHeight - 50 - this.consoleHeight - 6 - 26);
-      } else {
-        // Full height when no console
-        return window.innerHeight - 50 - 26; // 50px top menu, 26px top tab
-      }
-    },
-    consoleFrameHeight() {
-      // Console frame height = total console height - tab height - cmd input height
-      return Math.max(60, this.consoleHeight - 26 - this.cmdInputHeight);
-    },
->>>>>>> e5f23306
   },
   methods: {
     toggleConsole() {
@@ -397,7 +319,6 @@
       // Theme change event handler - can be used for additional logic if needed
       console.log('Theme changed to:', theme);
     },
-<<<<<<< HEAD
     downloadFile(fileInfo) {
       // Check if it's a binary file
       const binaryExtensions = ['.png', '.jpg', '.jpeg', '.gif', '.bmp', '.svg', '.pdf', '.zip', '.tar', '.gz'];
@@ -455,41 +376,6 @@
             }
           }
         });
-=======
-    updateMaxConsoleHeight() {
-      // Update max console height based on window size (70% of available space)
-      this.maxConsoleHeight = Math.floor((window.innerHeight - 150) * 0.7);
-      
-      // Ensure current console height doesn't exceed new max
-      if (this.consoleHeight > this.maxConsoleHeight) {
-        this.consoleHeight = this.maxConsoleHeight;
-      }
-    },
-    onSplitterResize(event) {
-      if (event.type === 'drag') {
-        // Update console height during drag
-        this.consoleHeight = Math.max(
-          this.minConsoleHeight, 
-          Math.min(this.maxConsoleHeight, event.height)
-        );
-      } else if (event.type === 'end') {
-        // Save to localStorage when drag ends
-        localStorage.setItem('ide-console-height', this.consoleHeight.toString());
-        this.resize(); // Trigger resize to update editor height in store
-      }
-    },
-    onCmdHeightChanged(height) {
-      this.cmdInputHeight = height;
-      // Update console frame position
-      const consoleFrame = document.querySelector('.console-frame');
-      const consoleDiv = document.querySelector('.console-div');
-      if (consoleFrame) {
-        consoleFrame.style.bottom = height + 'px';
-        consoleFrame.style.height = `calc(200px - ${height}px)`;
-      }
-      if (consoleDiv) {
-        consoleDiv.style.height = `calc(200px - ${height}px)`;
->>>>>>> e5f23306
       }
     },
     inputIsLegal(text, callback) {
@@ -1075,23 +961,8 @@
       return this.consoleHeight;
     },
     resize() {
-<<<<<<< HEAD
       // No longer needed - editors now use flexbox and fill available space automatically
       // Layout is handled by CSS flexbox instead of calculated heights
-=======
-      // Update max console height based on new window size
-      this.updateMaxConsoleHeight();
-      
-      // Update code editor height in store for CodeMirror
-      this.$store.commit('ide/setCodeHeight', this.editorHeight);
-      
-      // Update CodeMirror instances if they exist
-      for (let i = 0; i < this.ideInfo.codeItems.length; i++) {
-        if (this.ideInfo.codeItems[i].codemirror !== null) {
-          this.ideInfo.codeItems[i].codemirror.setSize('auto', this.editorHeight);
-        }
-      }
->>>>>>> e5f23306
     },
     runPathSelected() {
       // Auto-switch to Output tab when running programs
@@ -1847,7 +1718,6 @@
   left: 200px;
   right: 0px;
   height: 100%;
-<<<<<<< HEAD
   display: flex;
   background: var(--bg-primary, #1E1E1E);
   overflow: hidden;
@@ -2007,41 +1877,6 @@
     border-left: none;
     border-top: 1px solid var(--border-primary, #3c3c3c);
   }
-=======
-  overflow: hidden;
-  background: #3C3F41;
-  display: flex;
-  flex-direction: column;
-}
-.editor-area {
-  flex: 1;
-  display: flex;
-  flex-direction: column;
-  min-height: 200px;
-  overflow: hidden;
-}
-
-.code-editor-frame {
-  flex: 1;
-  width: 100%;
-  overflow: hidden;
-}
-.console-area {
-  flex-shrink: 0;
-  display: flex;
-  flex-direction: column;
-  background: transparent;
-  min-height: 80px;
-  overflow: hidden;
-}
-
-.console-tab {
-  height: 26px;
-  width: 100%;
-  background: transparent;
-  overflow: hidden;
-  flex-shrink: 0;
->>>>>>> e5f23306
 }
 
 /* Legacy styles for backward compatibility */
@@ -2062,18 +1897,4 @@
   background-image: url('./../../assets/img/ide/icon_stop.svg');
   cursor: pointer;
 }
-<<<<<<< HEAD
-=======
-.console-frame {
-  flex: 1;
-  width: 100%;
-  background-color: #e9e6d3;
-  overflow: hidden;
-  min-height: 60px;
-}
-.result-frame {
-  width: 100%;
-  flex-shrink: 0;
-}
->>>>>>> e5f23306
 </style>