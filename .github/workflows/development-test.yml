--- conflicted
+++ resolved
@@ -94,7 +94,6 @@
           --max-line-length=120 \
           --disable=C0103,C0114,C0115,C0116,R0913,R0914,W0718 \
           --fail-under=7.0 || echo "⚠️ Pylint score below threshold (non-blocking)"
-<<<<<<< HEAD
 
     - name: Security Vulnerability Scan (Bandit)
       run: |
@@ -189,10 +188,11 @@
         cd server
         python -c "
         import sys
+        import ast
         import os
 
-        # Basic validation - just check that files compile
-        # Skipping idle session checks since that feature was rolled back
+        # Verify database schema code compiles and session logic is correct
+        # WITHOUT importing (to avoid database connection requirement)
         try:
             # Parse the user_manager_postgres.py file
             with open('auth/user_manager_postgres.py', 'r') as f:
@@ -202,9 +202,29 @@
             compile(user_manager_code, 'auth/user_manager_postgres.py', 'exec')
             print('✅ user_manager_postgres.py compiles successfully')
 
-            # Check for basic methods only
+            # Check for critical methods
             assert 'def validate_session' in user_manager_code, 'Missing validate_session method'
+            assert 'def update_session_activity' in user_manager_code, 'Missing update_session_activity method'
+            assert 'def cleanup_idle_sessions' in user_manager_code, 'Missing cleanup_idle_sessions method'
             print('✅ Session validation methods exist')
+            print('✅ Activity tracking methods exist')
+            print('✅ Idle session cleanup methods exist')
+
+            # Verify session timeout logic
+            assert 'last_activity' in user_manager_code, 'Missing last_activity check'
+            assert 'timedelta(hours=1)' in user_manager_code, 'Missing 1-hour timeout'
+            assert 'idle_duration' in user_manager_code, 'Missing idle duration calculation'
+            assert 'INACTIVITY_TIMEOUT' in user_manager_code, 'Missing INACTIVITY_TIMEOUT constant'
+            print('✅ Auto-logout timeout logic verified (1 hour)')
+
+            # Verify timezone handling fix is present
+            assert 'tzinfo' in user_manager_code, 'Missing timezone normalization'
+            assert 'replace(tzinfo=None)' in user_manager_code, 'Missing timezone stripping logic'
+            print('✅ Timezone normalization logic present')
+
+            # Verify last_activity is explicitly set on session creation
+            assert 'INSERT INTO sessions (user_id, token, expires_at, last_activity)' in user_manager_code, 'last_activity not explicitly set on INSERT'
+            print('✅ last_activity explicitly set on session creation')
 
             # Parse database.py to check it compiles
             with open('common/database.py', 'r') as f:
@@ -283,7 +303,19 @@
                 print('❌ Missing authentication checks')
                 exit(1)
 
+            # Must invalidate other sessions
+            if 'invalidate_other_sessions' not in content:
+                print('❌ Missing single-session enforcement')
+                exit(1)
+
+            # Must update activity
+            if 'update_session_activity' not in content:
+                print('❌ Missing activity tracking')
+                exit(1)
+
             print('✅ WebSocket authentication properly implemented')
+            print('✅ Single-session enforcement active')
+            print('✅ Activity tracking enabled')
         "
 
     - name: Password Security Check
@@ -347,293 +379,6 @@
     - name: Frontend Linting (ESLint)
       continue-on-error: true
       run: |
-=======
-
-    - name: Security Vulnerability Scan (Bandit)
-      run: |
-        echo "🔒 Scanning for security vulnerabilities with Bandit..."
-        cd server
-        bandit -r . \
-          -x ./venv,./data \
-          -ll \
-          -f json \
-          -o ../bandit-report.json || true
-
-        # Display high and medium severity issues
-        bandit -r . \
-          -x ./venv,./data \
-          -ll || echo "⚠️ Security issues detected - review required"
-
-    - name: Python Dependency Security Check (Safety)
-      continue-on-error: true
-      run: |
-        echo "🛡️ Checking Python dependencies for known vulnerabilities..."
-        cd server
-        safety check --json || echo "⚠️ Vulnerable dependencies found (non-blocking)"
-
-    # ============================================
-    # PYTHON SYNTAX & IMPORT CHECKS
-    # ============================================
-
-    - name: Python Syntax Validation
-      run: |
-        echo "✅ Validating Python syntax..."
-        cd server
-        python -m py_compile $(find . -name "*.py" -not -path "./venv/*" -not -path "./data/*")
-
-    - name: Check for Circular Imports
-      run: |
-        echo "🔄 Checking for circular imports..."
-        cd server
-        python -c "
-        import sys
-        import ast
-        import os
-
-        # Check for circular imports by analyzing import statements
-        # WITHOUT actually importing (to avoid database connection)
-
-        def get_imports(filepath):
-            '''Extract all import statements from a Python file'''
-            with open(filepath, 'r') as f:
-                try:
-                    tree = ast.parse(f.read(), filepath)
-                except SyntaxError:
-                    return []
-
-            imports = []
-            for node in ast.walk(tree):
-                if isinstance(node, ast.Import):
-                    for alias in node.names:
-                        imports.append(alias.name)
-                elif isinstance(node, ast.ImportFrom):
-                    if node.module:
-                        imports.append(node.module)
-            return imports
-
-        # Files to check
-        files_to_check = {
-            'auth/user_manager_postgres.py': 'auth.user_manager_postgres',
-            'handlers/authenticated_ws_handler.py': 'handlers.authenticated_ws_handler',
-            'handlers/auth_handler.py': 'handlers.auth_handler',
-            'common/database.py': 'common.database',
-            'common/file_storage.py': 'common.file_storage',
-            'server.py': 'server'
-        }
-
-        print('Analyzing imports (static analysis, no execution)...')
-        for filepath, module_name in files_to_check.items():
-            if os.path.exists(filepath):
-                imports = get_imports(filepath)
-                print(f'✅ {module_name}: {len(imports)} imports found')
-            else:
-                print(f'⚠️ {module_name}: file not found')
-
-        print('\\n✅ Static import analysis completed (no circular imports detected)')
-        " || echo "⚠️ Import validation failed"
-
-    # ============================================
-    # DATABASE & FILE SYSTEM CHECKS
-    # ============================================
-
-    - name: Database Schema Validation
-      run: |
-        echo "🗄️ Validating database schema..."
-        cd server
-        python -c "
-        import sys
-        import ast
-        import os
-
-        # Verify database schema code compiles and session logic is correct
-        # WITHOUT importing (to avoid database connection requirement)
-        try:
-            # Parse the user_manager_postgres.py file
-            with open('auth/user_manager_postgres.py', 'r') as f:
-                user_manager_code = f.read()
-
-            # Verify file compiles
-            compile(user_manager_code, 'auth/user_manager_postgres.py', 'exec')
-            print('✅ user_manager_postgres.py compiles successfully')
-
-            # Check for critical methods
-            assert 'def validate_session' in user_manager_code, 'Missing validate_session method'
-            assert 'def update_session_activity' in user_manager_code, 'Missing update_session_activity method'
-            assert 'def cleanup_idle_sessions' in user_manager_code, 'Missing cleanup_idle_sessions method'
-            print('✅ Session validation methods exist')
-            print('✅ Activity tracking methods exist')
-            print('✅ Idle session cleanup methods exist')
-
-            # Verify session timeout logic
-            assert 'last_activity' in user_manager_code, 'Missing last_activity check'
-            assert 'timedelta(hours=1)' in user_manager_code, 'Missing 1-hour timeout'
-            assert 'idle_duration' in user_manager_code, 'Missing idle duration calculation'
-            assert 'INACTIVITY_TIMEOUT' in user_manager_code, 'Missing INACTIVITY_TIMEOUT constant'
-            print('✅ Auto-logout timeout logic verified (1 hour)')
-
-            # Verify timezone handling fix is present
-            assert 'tzinfo' in user_manager_code, 'Missing timezone normalization'
-            assert 'replace(tzinfo=None)' in user_manager_code, 'Missing timezone stripping logic'
-            print('✅ Timezone normalization logic present')
-
-            # Verify last_activity is explicitly set on session creation
-            assert 'INSERT INTO sessions (user_id, token, expires_at, last_activity)' in user_manager_code, 'last_activity not explicitly set on INSERT'
-            print('✅ last_activity explicitly set on session creation')
-
-            # Parse database.py to check it compiles
-            with open('common/database.py', 'r') as f:
-                db_code = f.read()
-            compile(db_code, 'common/database.py', 'exec')
-            print('✅ database.py compiles successfully')
-
-            print('\\n✅ Database schema validation PASSED')
-
-        except AssertionError as e:
-            print(f'❌ Database schema validation failed: {e}')
-            sys.exit(1)
-        except SyntaxError as e:
-            print(f'❌ Syntax error in code: {e}')
-            sys.exit(1)
-        except Exception as e:
-            print(f'❌ Database schema validation failed: {e}')
-            import traceback
-            traceback.print_exc()
-            sys.exit(1)
-        " || exit 1
-
-    - name: File Storage Security Check
-      run: |
-        echo "📁 Checking file storage security..."
-        cd server
-        python -c "
-        import re
-        import sys
-
-        # Check for directory traversal vulnerabilities
-        files_to_check = [
-            'handlers/authenticated_ws_handler.py',
-            'common/file_storage.py',
-            'command/processor.py'
-        ]
-
-        dangerous_patterns = [
-            r'os\.path\.join\([^)]*\.\.[^)]*\)',  # Potential ../ traversal
-            r'open\([^)]*input[^)]*\)',           # Direct user input to open()
-        ]
-
-        issues_found = False
-        for file in files_to_check:
-            try:
-                with open(file, 'r') as f:
-                    content = f.read()
-                    for pattern in dangerous_patterns:
-                        if re.search(pattern, content):
-                            print(f'⚠️ Potential security issue in {file}')
-                            issues_found = True
-            except FileNotFoundError:
-                pass
-
-        if not issues_found:
-            print('✅ No obvious directory traversal vulnerabilities detected')
-        " || true
-
-    # ============================================
-    # WEBSOCKET & SESSION SECURITY
-    # ============================================
-
-    - name: WebSocket Authentication Check
-      run: |
-        echo "🔐 Verifying WebSocket authentication..."
-        cd server
-        python -c "
-        import re
-
-        # Check that authenticated_ws_handler.py properly validates sessions
-        with open('handlers/authenticated_ws_handler.py', 'r') as f:
-            content = f.read()
-
-            # Must have authentication check
-            if 'self.authenticated' not in content:
-                print('❌ Missing authentication checks')
-                exit(1)
-
-            # Must invalidate other sessions
-            if 'invalidate_other_sessions' not in content:
-                print('❌ Missing single-session enforcement')
-                exit(1)
-
-            # Must update activity
-            if 'update_session_activity' not in content:
-                print('❌ Missing activity tracking')
-                exit(1)
-
-            print('✅ WebSocket authentication properly implemented')
-            print('✅ Single-session enforcement active')
-            print('✅ Activity tracking enabled')
-        "
-
-    - name: Password Security Check
-      run: |
-        echo "🔑 Verifying password hashing..."
-        cd server
-        python -c "
-        import sys
-
-        # Verify bcrypt is used (without importing to avoid database connection)
-        try:
-            with open('auth/user_manager_postgres.py', 'r') as f:
-                content = f.read()
-
-            # Check for bcrypt usage
-            if 'bcrypt.hashpw' not in content or 'bcrypt.checkpw' not in content:
-                print('❌ Password hashing not using bcrypt')
-                sys.exit(1)
-
-            print('✅ bcrypt password hashing confirmed')
-            print('✅ bcrypt.hashpw() for password storage')
-            print('✅ bcrypt.checkpw() for password verification')
-
-        except Exception as e:
-            print(f'❌ Password security check failed: {e}')
-            sys.exit(1)
-        "
-
-    # ============================================
-    # RESOURCE LIMIT & PERFORMANCE CHECKS
-    # ============================================
-
-    - name: Resource Limit Configuration Check
-      run: |
-        echo "⚡ Checking resource limit configurations..."
-        cd server
-        python -c "
-        import os
-
-        # Check environment variables are documented
-        required_env_vars = [
-            'DATABASE_URL',
-            'IDE_SECRET_KEY',
-            'MAX_PROCESS_AGE',
-            'MAX_CONCURRENT_PROCESSES'
-        ]
-
-        with open('.env.example', 'r') as f:
-            env_example = f.read()
-            for var in required_env_vars:
-                if var in env_example:
-                    print(f'✅ {var} documented in .env.example')
-                else:
-                    print(f'⚠️ {var} not documented in .env.example')
-        " || true
-
-    # ============================================
-    # FRONTEND CHECKS
-    # ============================================
-
-    - name: Frontend Linting (ESLint)
-      continue-on-error: true
-      run: |
->>>>>>> 04dd15f0
         echo "🎨 Running frontend linting..."
         npm run lint -- --max-warnings 50 || echo "⚠️ ESLint warnings found (non-blocking)"
 
@@ -663,7 +408,6 @@
 
     - name: Docker Security Scan
       continue-on-error: true
-<<<<<<< HEAD
       run: |
         echo "🔒 Scanning Docker image for vulnerabilities..."
         docker run --rm -v /var/run/docker.sock:/var/run/docker.sock \
@@ -721,65 +465,6 @@
     - name: Generate Test Report
       if: always()
       run: |
-=======
-      run: |
-        echo "🔒 Scanning Docker image for vulnerabilities..."
-        docker run --rm -v /var/run/docker.sock:/var/run/docker.sock \
-          aquasec/trivy image --severity HIGH,CRITICAL pythonide-test:latest \
-          || echo "⚠️ Docker vulnerabilities found (non-blocking)"
-
-    # ============================================
-    # CONFIGURATION & DOCUMENTATION CHECKS
-    # ============================================
-
-    - name: Environment Configuration Check
-      run: |
-        echo "⚙️ Validating configuration files..."
-
-        # Check .env.example exists
-        if [ ! -f ".env.example" ]; then
-          echo "❌ Missing .env.example"
-          exit 1
-        fi
-
-        # Check requirements.txt has all dependencies
-        if [ ! -f "server/requirements.txt" ]; then
-          echo "❌ Missing requirements.txt"
-          exit 1
-        fi
-
-        # Check Dockerfile exists
-        if [ ! -f "Dockerfile" ]; then
-          echo "❌ Missing Dockerfile"
-          exit 1
-        fi
-
-        echo "✅ All configuration files present"
-
-    - name: Documentation Check
-      run: |
-        echo "📚 Checking documentation..."
-
-        # Check critical documentation exists
-        if [ ! -f "README.md" ]; then
-          echo "❌ Missing README.md"
-          exit 1
-        fi
-
-        if [ ! -f "CLAUDE.md" ]; then
-          echo "⚠️ Missing CLAUDE.md (project context)"
-        fi
-
-        echo "✅ Documentation check complete"
-
-    # ============================================
-    # FINAL SUMMARY
-    # ============================================
-
-    - name: Generate Test Report
-      if: always()
-      run: |
->>>>>>> 04dd15f0
         echo "📊 TEST SUMMARY"
         echo "============================================"
         echo "✅ Python syntax validation: PASSED"
