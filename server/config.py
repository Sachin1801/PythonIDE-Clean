--- conflicted
+++ resolved
@@ -29,15 +29,6 @@
     WS_MAX_CONNECTIONS = int(os.getenv("WS_MAX_CONNECTIONS", 100))
 
     # Resource limits
-<<<<<<< HEAD
-    MAX_CONCURRENT_EXECUTIONS = int(os.getenv('MAX_CONCURRENT_EXECUTIONS', 60))
-    MAX_PROCESSES_PER_USER = int(os.getenv('MAX_PROCESSES_PER_USER', 2))  # Max 2 processes per user
-    EXECUTION_TIMEOUT = int(os.getenv('EXECUTION_TIMEOUT', 60))  # seconds - 1 minute timeout
-    MEMORY_LIMIT_MB = int(os.getenv('MEMORY_LIMIT_MB', 128))
-    MAX_PROCESS_AGE = int(os.getenv('MAX_PROCESS_AGE', 1800))  # 30 minutes
-    MAX_REPL_AGE = int(os.getenv('MAX_REPL_AGE', 3600))       # 60 minutes
-    
-=======
     MAX_CONCURRENT_EXECUTIONS = int(os.getenv("MAX_CONCURRENT_EXECUTIONS", 60))
     MAX_PROCESSES_PER_USER = int(os.getenv("MAX_PROCESSES_PER_USER", 2))  # Max 2 processes per user
     EXECUTION_TIMEOUT = int(os.getenv("EXECUTION_TIMEOUT", 30))  # seconds
@@ -45,7 +36,6 @@
     MAX_PROCESS_AGE = int(os.getenv("MAX_PROCESS_AGE", 1800))  # 30 minutes
     MAX_REPL_AGE = int(os.getenv("MAX_REPL_AGE", 3600))  # 60 minutes
 
->>>>>>> 293ab24d
     # Health monitoring
     HEALTH_CHECK_INTERVAL = int(os.getenv("HEALTH_CHECK_INTERVAL", 30))  # seconds
     IDLE_TIMEOUT = int(os.getenv("IDLE_TIMEOUT", 3600))  # 1 hour
