--- conflicted
+++ resolved
@@ -463,20 +463,11 @@
                     except:
                         pass
 
-<<<<<<< HEAD
-            # Always release execution lock in finally to ensure cleanup
-            self._release_execution_lock()
-    
-    def monitor_timeout(self):
-        """Monitor execution time and kill if exceeds limit"""
-        # Smart timeout that handles input() calls properly
-=======
     def monitor_timeout(self):
         """Monitor execution time and kill if exceeds limit"""
         # Disable timeout monitoring for now - it's interfering with input()
         # TODO: Implement smarter timeout that pauses during input wait
         return
->>>>>>> 293ab24d
 
         # Only monitor during script execution, not REPL
         consecutive_high_cpu = 0
@@ -489,8 +480,6 @@
         OUTPUT_WINDOW_SIZE = 1  # 1 second window
 
         while self.alive and self.p and not self.repl_mode:
-<<<<<<< HEAD
-=======
             elapsed = time.time() - self.start_time
 
             # Check if timeout exceeded (add grace period for REPL transition)
@@ -503,7 +492,6 @@
                 break
 
             # Also monitor memory usage if psutil available
->>>>>>> 293ab24d
             try:
                 if self.p and self.p.pid:
                     process = psutil.Process(self.p.pid)
@@ -556,26 +544,12 @@
 
                     # Memory check
                     memory_mb = process.memory_info().rss / (1024 * 1024)
-<<<<<<< HEAD
-                    if memory_mb > self.memory_limit_mb:
-                        print(f"[MEMORY] Process {self.cmd_id} exceeded memory limit ({self.memory_limit_mb}MB)")
-                        self.response_to_client(0, {
-                            'stdout': f'\n[MEMORY LIMIT] Memory usage exceeded ({self.memory_limit_mb}MB)\n'
-                        })
-                        # Mark as had error to prevent REPL from opening
-                        self.had_error = True
-                        # Release execution lock
-                        self._release_execution_lock()
-                        # Send error signal to update UI (button state)
-                        self.response_to_client(4000, {'error': 'Memory limit exceeded'})
-=======
 
                     if memory_mb > self.memory_limit_mb:
                         print(f"[MEMORY] Process {self.cmd_id} exceeded memory limit ({self.memory_limit_mb}MB)")
                         self.response_to_client(
                             1, {"stdout": f"\n[MEMORY LIMIT] Memory usage exceeded ({self.memory_limit_mb}MB)\n"}
                         )
->>>>>>> 293ab24d
                         self.kill()
                         break
 
@@ -593,13 +567,6 @@
         """Read output from subprocess"""
         buffer = ""
 
-<<<<<<< HEAD
-        # Track output rate for flood detection
-        self.output_line_count = 0
-        self.output_window_start = time.time()
-
-=======
->>>>>>> 293ab24d
         print(f"[HYBRID-REPL] Starting output reader for cmd_id: {self.cmd_id}")
 
         while self.alive and self.p and self.p.poll() is None:
@@ -701,35 +668,7 @@
                         # Strip trailing whitespace only, preserve intentional leading spaces
                         clean_line = line.rstrip()
                         print(f"[HYBRID-REPL] Sending line: {repr(clean_line)}")
-<<<<<<< HEAD
-
-                        # Track output rate for flood detection
-                        self.output_line_count += 1
-                        current_time = time.time()
-
-                        # Reset window if needed
-                        if current_time - self.output_window_start > 1:
-                            self.output_line_count = 1
-                            self.output_window_start = current_time
-
-                        # Check for output flooding (too many lines per second)
-                        if self.output_line_count > 100:  # More than 100 lines/second
-                            print(f"[OUTPUT FLOOD] Process {self.cmd_id} generating excessive output")
-                            self.response_to_client(0, {
-                                'stdout': f'\n\nConsole ending: Excessive output detected (infinite print loop)\n'
-                            })
-                            self.had_error = True
-                            # Release execution lock
-                            self._release_execution_lock()
-                            # Send error signal to update UI (button state)
-                            self.response_to_client(4000, {'error': 'Excessive output detected'})
-                            self.kill()
-                            return  # Exit the read_output function
-
-                        self.response_to_client(0, {'stdout': clean_line})
-=======
                         self.response_to_client(0, {"stdout": clean_line})
->>>>>>> 293ab24d
                     # Keep the incomplete line in buffer
                     buffer = lines[-1]
 
